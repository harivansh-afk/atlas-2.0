'use client';

import React, { useState, useMemo } from 'react';
import { Search, Download, Star, Calendar, User, Tags, TrendingUp, Globe } from 'lucide-react';
import { Button } from '@/components/ui/button';
import { Input } from '@/components/ui/input';
import { Badge } from '@/components/ui/badge';
import { Select, SelectContent, SelectItem, SelectTrigger, SelectValue } from '@/components/ui/select';
import { useMarketplaceAgents, useAddAgentToLibrary } from '@/hooks/react-query/marketplace/use-marketplace';
import { Alert, AlertDescription } from '@/components/ui/alert';
import { toast } from 'sonner';
import { getAgentAvatar } from '../agents/_utils/get-agent-style';
import { Skeleton } from '@/components/ui/skeleton';
import { Pagination } from '../agents/_components/pagination';

type SortOption = 'newest' | 'popular' | 'most_downloaded' | 'name';

export default function MarketplacePage() {
  const [page, setPage] = useState(1);
  const [searchQuery, setSearchQuery] = useState('');
  const [selectedTags, setSelectedTags] = useState<string[]>([]);
  const [sortBy, setSortBy] = useState<SortOption>('newest');
<<<<<<< HEAD

  const { data: agents = [], isLoading, error } = useMarketplaceAgents({
    search: searchQuery,
    tags: selectedTags.length > 0 ? selectedTags : undefined,
    sort: sortBy
  });

=======
  const [addingAgentId, setAddingAgentId] = useState<string | null>(null);
  
  const queryParams = useMemo(() => ({
    page,
    limit: 20,
    search: searchQuery || undefined,
    tags: selectedTags.length > 0 ? selectedTags : undefined,
    sort_by: sortBy
  }), [page, searchQuery, selectedTags, sortBy]);

  const { data: agentsResponse, isLoading, error } = useMarketplaceAgents(queryParams);
>>>>>>> fa2d7fd2
  const addToLibraryMutation = useAddAgentToLibrary();

  const agents = agentsResponse?.agents || [];
  const pagination = agentsResponse?.pagination;

  React.useEffect(() => {
    setPage(1);
  }, [searchQuery, selectedTags, sortBy]);

  const handleAddToLibrary = async (agentId: string, agentName: string) => {
    try {
      setAddingAgentId(agentId);
      await addToLibraryMutation.mutateAsync(agentId);
      toast.success(`${agentName} has been added to your library!`);
    } catch (error: any) {
      if (error.message?.includes('already in your library')) {
        toast.error('This agent is already in your library');
      } else {
        toast.error('Failed to add agent to library');
      }
    } finally {
      setAddingAgentId(null);
    }
  };

  const handleTagFilter = (tag: string) => {
    setSelectedTags(prev =>
      prev.includes(tag)
        ? prev.filter(t => t !== tag)
        : [...prev, tag]
    );
  };

  const getAgentStyling = (agent: any) => {
    if (agent.avatar && agent.avatar_color) {
      return {
        avatar: agent.avatar,
        color: agent.avatar_color,
      };
    }
    return getAgentAvatar(agent.agent_id);
  };

  const allTags = React.useMemo(() => {
    const tags = new Set<string>();
    agents.forEach(agent => {
      agent.tags?.forEach(tag => tags.add(tag));
    });
    return Array.from(tags);
  }, [agents]);

  if (error) {
    return (
      <div className="container mx-auto max-w-7xl px-4 py-8">
        <Alert variant="destructive">
          <AlertDescription>
            Failed to load marketplace agents. Please try again later.
          </AlertDescription>
        </Alert>
      </div>
    );
  }

  return (
    <div className="container mx-auto max-w-7xl px-4 py-8">
      <div className="space-y-8">
        <div className="space-y-4">
          <div className="space-y-2">
            <h1 className="text-2xl font-semibold tracking-tight text-foreground">
              Agent Gardens
            </h1>
            <p className="text-md text-muted-foreground max-w-2xl">
              Discover and add powerful AI agents created by the community to your personal library
            </p>
          </div>
        </div>

        <div className="flex flex-col gap-4 sm:flex-row sm:items-center">
          <div className="relative flex-1">
            <Search className="absolute left-3 top-1/2 h-4 w-4 -translate-y-1/2 text-muted-foreground" />
            <Input
              placeholder="Search agents..."
              value={searchQuery}
              onChange={(e) => setSearchQuery(e.target.value)}
              className="pl-10"
            />
          </div>

          <Select value={sortBy} onValueChange={(value) => setSortBy(value as SortOption)}>
            <SelectTrigger className="w-[180px]">
              <SelectValue placeholder="Sort by" />
            </SelectTrigger>
            <SelectContent>
              <SelectItem value="newest">
                <div className="flex items-center gap-2">
                  <Calendar className="h-4 w-4" />
                  Newest First
                </div>
              </SelectItem>
              <SelectItem value="popular">
                <div className="flex items-center gap-2">
                  <Star className="h-4 w-4" />
                  Most Popular
                </div>
              </SelectItem>
              <SelectItem value="most_downloaded">
                <div className="flex items-center gap-2">
                  <TrendingUp className="h-4 w-4" />
                  Most Downloaded
                </div>
              </SelectItem>
            </SelectContent>
          </Select>
        </div>

        {allTags.length > 0 && (
          <div className="space-y-2">
            <p className="text-sm font-medium text-muted-foreground">Filter by tags:</p>
            <div className="flex flex-wrap gap-2">
              {allTags.map(tag => (
                <Badge
                  key={tag}
                  variant={selectedTags.includes(tag) ? "default" : "outline"}
                  className="cursor-pointer hover:bg-primary/80"
                  onClick={() => handleTagFilter(tag)}
                >
                  <Tags className="h-3 w-3 mr-1" />
                  {tag}
                </Badge>
              ))}
            </div>
          </div>
        )}

        <div className="text-sm text-muted-foreground">
          {isLoading ? (
            "Loading agents..."
          ) : pagination ? (
            `Showing page ${pagination.page} of ${pagination.pages} (${pagination.total} total agents)`
          ) : (
            `${agents.length} agent${agents.length !== 1 ? 's' : ''} found`
          )}
        </div>

        {isLoading ? (
          <div className="grid gap-4 sm:grid-cols-2 lg:grid-cols-3 xl:grid-cols-4">
            {Array.from({ length: 8 }).map((_, i) => (
              <div key={i} className="bg-neutral-100 dark:bg-sidebar border border-border rounded-2xl overflow-hidden">
                <Skeleton className="h-50" />
                <div className="p-4 space-y-3">
                  <Skeleton className="h-5 rounded" />
                  <div className="space-y-2">
                    <Skeleton className="h-4 rounded" />
                    <Skeleton className="h-4 rounded w-3/4" />
                  </div>
                  <Skeleton className="h-8" />
                </div>
              </div>
            ))}
          </div>
        ) : agents.length === 0 ? (
          <div className="text-center py-12">
            <p className="text-muted-foreground">
              {searchQuery || selectedTags.length > 0
                ? "No agents found matching your criteria. Try adjusting your search or filters."
                : "No agents are currently available in the marketplace."}
            </p>
          </div>
        ) : (
          <div className="grid gap-4 sm:grid-cols-2 lg:grid-cols-3 xl:grid-cols-4">
            {agents.map((agent) => {
              const { avatar, color } = getAgentStyling(agent);

              return (
<<<<<<< HEAD
                <div
                  key={agent.agent_id}
                  className="bg-neutral-100 dark:bg-sidebar border border-border rounded-2xl overflow-hidden hover:bg-muted/50 transition-all duration-200 cursor-pointer group"
=======
                <div 
                  key={agent.agent_id} 
                  className="bg-neutral-100 dark:bg-sidebar border border-border rounded-2xl overflow-hidden hover:bg-muted/50 transition-all duration-200 cursor-pointer group flex flex-col h-full"
>>>>>>> fa2d7fd2
                >
                  <div className={`h-50 flex items-center justify-center relative`} style={{ backgroundColor: color }}>
                    <div className="text-4xl">
                      {avatar}
                    </div>
                    <div className="absolute top-3 right-3 flex gap-2">
                      <div className="flex items-center gap-1 bg-white/20 backdrop-blur-sm px-2 py-1 rounded-full">
                        <Download className="h-3 w-3 text-white" />
                        <span className="text-white text-xs font-medium">{agent.download_count || 0}</span>
                      </div>
                    </div>
                  </div>
<<<<<<< HEAD

                  <div className="p-4">
=======
                  
                  <div className="p-4 flex flex-col flex-1">
>>>>>>> fa2d7fd2
                    <div className="flex items-center gap-2 mb-1">
                      <h3 className="text-foreground font-medium text-lg line-clamp-1 flex-1">
                        {agent.name}
                      </h3>
                    </div>
                    <p className="text-muted-foreground text-sm mb-3 line-clamp-2">
                      {agent.description || 'No description available'}
                    </p>

                    {agent.tags && agent.tags.length > 0 && (
                      <div className="flex flex-wrap gap-1 mb-3">
                        {agent.tags.slice(0, 2).map(tag => (
                          <Badge key={tag} variant="outline" className="text-xs">
                            {tag}
                          </Badge>
                        ))}
                        {agent.tags.length > 2 && (
                          <Badge variant="outline" className="text-xs">
                            +{agent.tags.length - 2}
                          </Badge>
                        )}
                      </div>
                    )}

                    <div className="space-y-1 mb-4">
                      <div className="flex items-center gap-1 text-xs text-muted-foreground">
                        <User className="h-3 w-3" />
                        <span>By {agent.creator_name}</span>
                      </div>
                      <div className="flex items-center gap-1 text-xs text-muted-foreground">
                        <Calendar className="h-3 w-3" />
                        <span>{new Date(agent.marketplace_published_at).toLocaleDateString()}</span>
                      </div>
                    </div>

                    <Button
                      onClick={(e) => {
                        e.stopPropagation();
                        handleAddToLibrary(agent.agent_id, agent.name);
                      }}
                      disabled={addingAgentId === agent.agent_id}
                      className="w-full transition-opacity mt-auto"
                      size="sm"
                      key={agent.agent_id} 
                    >
                      {addingAgentId === agent.agent_id ? (
                        <>
                          <div className="h-3 w-3 animate-spin rounded-full border-2 border-background border-t-transparent mr-2" />
                          Adding...
                        </>
                      ) : (
                        <>
                          <Download className="h-3 w-3" />
                          Add to Library
                        </>
                      )}
                    </Button>
                  </div>
                </div>
              );
            })}
          </div>
        )}

        {pagination && pagination.pages > 1 && (
          <Pagination
            currentPage={pagination.page}
            totalPages={pagination.pages}
            onPageChange={setPage}
            isLoading={isLoading}
          />
        )}
      </div>
    </div>
  );
}<|MERGE_RESOLUTION|>--- conflicted
+++ resolved
@@ -20,17 +20,8 @@
   const [searchQuery, setSearchQuery] = useState('');
   const [selectedTags, setSelectedTags] = useState<string[]>([]);
   const [sortBy, setSortBy] = useState<SortOption>('newest');
-<<<<<<< HEAD
-
-  const { data: agents = [], isLoading, error } = useMarketplaceAgents({
-    search: searchQuery,
-    tags: selectedTags.length > 0 ? selectedTags : undefined,
-    sort: sortBy
-  });
-
-=======
   const [addingAgentId, setAddingAgentId] = useState<string | null>(null);
-  
+
   const queryParams = useMemo(() => ({
     page,
     limit: 20,
@@ -40,7 +31,6 @@
   }), [page, searchQuery, selectedTags, sortBy]);
 
   const { data: agentsResponse, isLoading, error } = useMarketplaceAgents(queryParams);
->>>>>>> fa2d7fd2
   const addToLibraryMutation = useAddAgentToLibrary();
 
   const agents = agentsResponse?.agents || [];
@@ -215,15 +205,9 @@
               const { avatar, color } = getAgentStyling(agent);
 
               return (
-<<<<<<< HEAD
                 <div
                   key={agent.agent_id}
-                  className="bg-neutral-100 dark:bg-sidebar border border-border rounded-2xl overflow-hidden hover:bg-muted/50 transition-all duration-200 cursor-pointer group"
-=======
-                <div 
-                  key={agent.agent_id} 
                   className="bg-neutral-100 dark:bg-sidebar border border-border rounded-2xl overflow-hidden hover:bg-muted/50 transition-all duration-200 cursor-pointer group flex flex-col h-full"
->>>>>>> fa2d7fd2
                 >
                   <div className={`h-50 flex items-center justify-center relative`} style={{ backgroundColor: color }}>
                     <div className="text-4xl">
@@ -236,13 +220,8 @@
                       </div>
                     </div>
                   </div>
-<<<<<<< HEAD
-
-                  <div className="p-4">
-=======
-                  
+
                   <div className="p-4 flex flex-col flex-1">
->>>>>>> fa2d7fd2
                     <div className="flex items-center gap-2 mb-1">
                       <h3 className="text-foreground font-medium text-lg line-clamp-1 flex-1">
                         {agent.name}
@@ -286,7 +265,7 @@
                       disabled={addingAgentId === agent.agent_id}
                       className="w-full transition-opacity mt-auto"
                       size="sm"
-                      key={agent.agent_id} 
+                      key={agent.agent_id}
                     >
                       {addingAgentId === agent.agent_id ? (
                         <>
