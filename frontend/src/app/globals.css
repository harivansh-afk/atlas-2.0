--- conflicted
+++ resolved
@@ -613,19 +613,51 @@
     0 5px 10px rgba(0, 0, 0, 0.1);
 }
 
-<<<<<<< HEAD
 .button-prominent-shadow:focus-visible {
   box-shadow:
     0 0 0 3px rgba(var(--primary-rgb), 0.4),
     0 8px 18px rgba(0, 0, 0, 0.15),
     0 5px 10px rgba(0, 0, 0, 0.1);
-=======
+}
+
+@theme {
+  --animate-shimmer: shimmer 1s infinite;
+  --animate-gradient-shift: gradient-shift 2s ease infinite;
+}
+
+.animate-shimmer {
+  @apply relative overflow-hidden rounded-md;
+  @apply bg-gradient-to-r from-primary/10 via-primary/5 to-primary/10;
+  background-size: 200% 200%;
+  animation: var(--animate-gradient-shift);
+}
+
+.animate-shimmer::before {
+  content: '';
+  @apply absolute top-0 left-0 w-full h-full;
+  background: linear-gradient(
+    140deg,
+    rgba(255, 255, 255, 0) 0%,
+    rgba(255, 255, 255, 0.3) 50%,
+    rgba(255, 255, 255, 0) 100%
+  );
+  animation: var(--animate-shimmer);
+  width: 100%;
+  transform: translateX(-100%);
+}
+
+.animate-shimmer-gray {
+  @apply relative overflow-hidden rounded-md;
+  @apply bg-gradient-to-r from-gray-200 via-gray-100 to-gray-200;
+  background-size: 200% 200%;
+  animation: var(--animate-gradient-shift);
+}
+
 .animate-shimmer-gray::before {
   content: '';
   @apply absolute top-0 left-0 w-full h-full;
   background: linear-gradient(
-    140deg
-    rgba(255, 255, 255, 0) 0%,
+    140deg rgba(255, 255, 255, 0) 0%,
     rgba(255, 255, 255, 0.8) 50%,
     rgba(255, 255, 255, 0) 100%
   );
@@ -636,7 +668,7 @@
 
 @theme inline {
   --animate-shiny-text: shiny-text 5s infinite;
- 
+
   @keyframes shiny-text {
     0%,
     90%,
@@ -648,5 +680,4 @@
       background-position: calc(100% + var(--shiny-width)) 0;
     }
   }
->>>>>>> 0023ea9a
 }