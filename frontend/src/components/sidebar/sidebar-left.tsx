'use client';

import * as React from 'react';
import Link from 'next/link';
import { Menu, Leaf, CircleDot } from 'lucide-react';

import { NavAgents } from '@/components/sidebar/nav-agents';
import { NavUserWithTeams } from '@/components/sidebar/nav-user-with-teams';
import { KortixLogo } from '@/components/sidebar/kortix-logo';
import { CTACard } from '@/components/sidebar/cta';
import {
  Sidebar,
  SidebarContent,
  SidebarFooter,
  SidebarGroup,
  SidebarHeader,
  SidebarMenuButton,
  SidebarMenuItem,
  SidebarRail,
  SidebarTrigger,
  useSidebar,
} from '@/components/ui/sidebar';
import { useEffect, useState } from 'react';
import { createClient } from '@/lib/supabase/client';
import {
  Tooltip,
  TooltipContent,
  TooltipTrigger,
} from '@/components/ui/tooltip';
import { useIsMobile } from '@/hooks/use-mobile';
import { Badge } from '../ui/badge';
import { cn } from '@/lib/utils';
import { usePathname } from 'next/navigation';

export function SidebarLeft({
  ...props
}: React.ComponentProps<typeof Sidebar>) {
  const { state, setOpen, setOpenMobile } = useSidebar();
  const isMobile = useIsMobile();
  const [user, setUser] = useState<{
    name: string;
    email: string;
    avatar: string;
  }>({
    name: 'Loading...',
    email: 'loading@example.com',
    avatar: '',
  });

  const pathname = usePathname();

  // Fetch user data
  useEffect(() => {
    const fetchUserData = async () => {
      const supabase = createClient();
      const { data } = await supabase.auth.getUser();

      if (data.user) {
        setUser({
          name:
            data.user.user_metadata?.name ||
            data.user.email?.split('@')[0] ||
            'User',
          email: data.user.email || '',
          avatar: data.user.user_metadata?.avatar_url || '',
        });
      }
    };

    fetchUserData();
  }, []);

  // Handle keyboard shortcuts (CMD+B) for consistency
  useEffect(() => {
    const handleKeyDown = (event: KeyboardEvent) => {
      if ((event.metaKey || event.ctrlKey) && event.key === 'b') {
        event.preventDefault();
        // We'll handle this in the parent page component
        // to ensure proper coordination between panels
        setOpen(!state.startsWith('expanded'));

        // Broadcast a custom event to notify other components
        window.dispatchEvent(
          new CustomEvent('sidebar-left-toggled', {
            detail: { expanded: !state.startsWith('expanded') },
          }),
        );
      }
    };

    window.addEventListener('keydown', handleKeyDown);
    return () => window.removeEventListener('keydown', handleKeyDown);
  }, [state, setOpen]);

  return (
    <Sidebar
      collapsible="icon"
      className="border-r-0 bg-background/95 backdrop-blur-sm [&::-webkit-scrollbar]:hidden [-ms-overflow-style:'none'] [scrollbar-width:'none']"
      {...props}
    >
      <SidebarHeader className="px-2 py-2">
        <div className={cn(
          "flex h-[40px] items-center px-1 relative",
          state === 'collapsed' ? "justify-center" : ""
        )}>
          <Link href="/dashboard">
            <KortixLogo />
          </Link>
          {state !== 'collapsed' && (
            <div className="ml-2 transition-all duration-200 ease-in-out whitespace-nowrap">
              {/* <span className="font-semibold"> SUNA</span> */}
            </div>
          )}
          {state !== 'collapsed' && (
            <div className="ml-auto flex items-center gap-2">
              <Tooltip>
                <TooltipTrigger asChild>
                  <SidebarTrigger className="h-8 w-8" />
                </TooltipTrigger>
                <TooltipContent>Toggle sidebar (CMD+B)</TooltipContent>
              </Tooltip>
              {isMobile && (
                <Tooltip>
                  <TooltipTrigger asChild>
                    <button
                      onClick={() => setOpenMobile(true)}
                      className="h-8 w-8 flex items-center justify-center rounded-md hover:bg-accent"
                    >
                      <Menu className="h-4 w-4" />
                    </button>
                  </TooltipTrigger>
                  <TooltipContent>Open menu</TooltipContent>
                </Tooltip>
              )}
            </div>
          )}
        </div>
      </SidebarHeader>
      <SidebarContent className="[&::-webkit-scrollbar]:hidden [-ms-overflow-style:'none'] [scrollbar-width:'none']">
      <SidebarGroup>
        <Link href="/agents">
          <SidebarMenuButton className={cn({
            'bg-primary/10 font-medium': pathname === '/agents',
          })}>
<<<<<<< HEAD
            {state === 'collapsed' && <CircleDot className="h-4 w-4" />}
            <span className="flex items-center justify-between w-full">
              Agents
              {state !== 'collapsed' && (
                <Badge variant="secondary" className="ml-2 text-xs border bg-blue-200/50 dark:bg-blue-900/40 text-blue-700 dark:text-blue-300">
                  New
                </Badge>
              )}
=======
            <Bot className="h-4 w-4 mr-2" />
            <span className="flex items-center justify-between w-full">
              Agent Playground
              <Badge variant="new">
                New
              </Badge>
>>>>>>> fa2d7fd2
            </span>
          </SidebarMenuButton>
        </Link>

        <Link href="/marketplace">
          <SidebarMenuButton className={cn({
            'bg-primary/10 font-medium': pathname === '/marketplace',
          })}>
<<<<<<< HEAD
            {state === 'collapsed' && <Leaf className="h-4 w-4" />}
            <span className="flex items-center justify-between w-full">
              Gardens
              {state !== 'collapsed' && (
                <Badge variant="secondary" className="ml-2 text-xs border bg-blue-200/50 dark:bg-blue-900/40 text-blue-700 dark:text-blue-300">
                  New
                </Badge>
              )}
=======
            <Store className="h-4 w-4 mr-2" />
            <span className="flex items-center justify-between w-full">
              Marketplace
              <Badge variant="new">
                New
              </Badge>
>>>>>>> fa2d7fd2
            </span>
          </SidebarMenuButton>
        </Link>
      </SidebarGroup>
        <NavAgents />
      </SidebarContent>
      {state !== 'collapsed' && (
        <div className="px-3 py-2">
          <CTACard />
        </div>
      )}
      <SidebarFooter>
        {state === 'collapsed' && (
          <div className="mt-2 flex justify-center">
            <Tooltip>
              <TooltipTrigger asChild>
                <SidebarTrigger className="h-8 w-8" />
              </TooltipTrigger>
              <TooltipContent>Expand sidebar (CMD+B)</TooltipContent>
            </Tooltip>
          </div>
        )}
        <NavUserWithTeams user={user} />
      </SidebarFooter>
      <SidebarRail />
    </Sidebar>
  );
}<|MERGE_RESOLUTION|>--- conflicted
+++ resolved
@@ -142,23 +142,12 @@
           <SidebarMenuButton className={cn({
             'bg-primary/10 font-medium': pathname === '/agents',
           })}>
-<<<<<<< HEAD
-            {state === 'collapsed' && <CircleDot className="h-4 w-4" />}
-            <span className="flex items-center justify-between w-full">
-              Agents
-              {state !== 'collapsed' && (
-                <Badge variant="secondary" className="ml-2 text-xs border bg-blue-200/50 dark:bg-blue-900/40 text-blue-700 dark:text-blue-300">
-                  New
-                </Badge>
-              )}
-=======
             <Bot className="h-4 w-4 mr-2" />
             <span className="flex items-center justify-between w-full">
               Agent Playground
               <Badge variant="new">
                 New
               </Badge>
->>>>>>> fa2d7fd2
             </span>
           </SidebarMenuButton>
         </Link>
@@ -167,23 +156,12 @@
           <SidebarMenuButton className={cn({
             'bg-primary/10 font-medium': pathname === '/marketplace',
           })}>
-<<<<<<< HEAD
-            {state === 'collapsed' && <Leaf className="h-4 w-4" />}
-            <span className="flex items-center justify-between w-full">
-              Gardens
-              {state !== 'collapsed' && (
-                <Badge variant="secondary" className="ml-2 text-xs border bg-blue-200/50 dark:bg-blue-900/40 text-blue-700 dark:text-blue-300">
-                  New
-                </Badge>
-              )}
-=======
             <Store className="h-4 w-4 mr-2" />
             <span className="flex items-center justify-between w-full">
               Marketplace
               <Badge variant="new">
                 New
               </Badge>
->>>>>>> fa2d7fd2
             </span>
           </SidebarMenuButton>
         </Link>
