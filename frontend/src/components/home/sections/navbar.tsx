'use client';

import { Icons } from '@/components/home/icons';
import { NavMenu } from '@/components/home/nav-menu';
import { ThemeToggle } from '@/components/home/theme-toggle';
import { siteConfig } from '@/lib/home';
import { cn } from '@/lib/utils';
import { Menu, X, Github } from 'lucide-react';
import { AnimatePresence, motion, useScroll } from 'motion/react';
import Link from 'next/link';
import Image from 'next/image';
import { useEffect, useState } from 'react';
import { useTheme } from 'next-themes';
import { useAuth } from '@/components/AuthProvider';

const INITIAL_WIDTH = '70rem';
const MAX_WIDTH = '800px';

const overlayVariants = {
  hidden: { opacity: 0 },
  visible: { opacity: 1 },
  exit: { opacity: 0 },
};

const drawerVariants = {
  hidden: { opacity: 0, y: 100 },
  visible: {
    opacity: 1,
    y: 0,
    rotate: 0,
    transition: {
      type: 'spring',
      damping: 15,
      stiffness: 200,
      staggerChildren: 0.03,
    },
  },
  exit: {
    opacity: 0,
    y: 100,
    transition: { duration: 0.1 },
  },
};

const drawerMenuContainerVariants = {
  hidden: { opacity: 0 },
  visible: { opacity: 1 },
};

const drawerMenuVariants = {
  hidden: { opacity: 0 },
  visible: { opacity: 1 },
};

export function Navbar() {
  const { scrollY } = useScroll();
  const [hasScrolled, setHasScrolled] = useState(false);
  const [isDrawerOpen, setIsDrawerOpen] = useState(false);
  const [activeSection, setActiveSection] = useState('hero');
  const { theme, resolvedTheme } = useTheme();
  const [mounted, setMounted] = useState(false);
  const { user } = useAuth();

  useEffect(() => {
    setMounted(true);
  }, []);

  useEffect(() => {
    const handleScroll = () => {
      const sections = siteConfig.nav.links.map((item) =>
        item.href.substring(1),
      );

      for (const section of sections) {
        const element = document.getElementById(section);
        if (element) {
          const rect = element.getBoundingClientRect();
          if (rect.top <= 150 && rect.bottom >= 150) {
            setActiveSection(section);
            break;
          }
        }
      }
    };

    window.addEventListener('scroll', handleScroll);
    handleScroll();

    return () => window.removeEventListener('scroll', handleScroll);
  }, []);

  useEffect(() => {
    const unsubscribe = scrollY.on('change', (latest) => {
      setHasScrolled(latest > 10);
    });
    return unsubscribe;
  }, [scrollY]);

  const toggleDrawer = () => setIsDrawerOpen((prev) => !prev);
  const handleOverlayClick = () => setIsDrawerOpen(false);

  const logoSrc = !mounted
    ? '/logo.png'
    : resolvedTheme === 'dark'
      ? '/logo.png'
      : '/logo_black.png';

  return (
    <header
      className={cn(
        'sticky z-50 mx-4 flex justify-center transition-all duration-300 md:mx-0',
        hasScrolled ? 'top-6' : 'top-4 mx-0',
      )}
    >
      <motion.div
        initial={{ width: INITIAL_WIDTH }}
        animate={{ width: hasScrolled ? MAX_WIDTH : INITIAL_WIDTH }}
        transition={{ duration: 0.3, ease: [0.25, 0.1, 0.25, 1] }}
      >
        <div
          className={cn(
            'mx-auto max-w-7xl rounded-2xl transition-all duration-300  xl:px-0',
            hasScrolled
              ? 'px-2 border border-border backdrop-blur-lg bg-background/75'
              : 'shadow-none px-7',
          )}
        >
          <div className="flex h-[56px] items-center justify-between p-4">
            <Link href="/" className="flex items-center gap-3">
              <Image
                src={logoSrc}
                alt="Kortix Logo"
                width={140}
                height={22}
                priority
              />
            </Link>

            <NavMenu />

            <div className="flex flex-row items-center gap-1 md:gap-3 shrink-0">
              <div className="flex items-center space-x-3">
                {/* <Link
                  href="https://github.com/kortix-ai/suna"
                  target="_blank"
                  rel="noopener noreferrer"
                  className="hidden md:flex items-center justify-center h-8 px-3 text-sm font-normal tracking-wide rounded-full text-primary hover:text-primary/80 transition-colors"
                  aria-label="GitHub"
                >
                  <Github className="size-[18px]" />
                </Link> */}
                {user ? (
                  <Link
                    className="bg-secondary h-8 hidden md:flex items-center justify-center text-sm font-normal tracking-wide rounded-full text-primary-foreground dark:text-secondary-foreground w-fit px-4 shadow-[inset_0_1px_2px_rgba(255,255,255,0.25),0_3px_3px_-1.5px_rgba(16,24,40,0.06),0_1px_1px_rgba(16,24,40,0.08)] border border-white/[0.12]"
                    href="/dashboard"
                  >
                    Dashboard
                  </Link>
                ) : (
                  <Link
                    className="bg-secondary h-8 hidden md:flex items-center justify-center text-sm font-normal tracking-wide rounded-full text-primary-foreground dark:text-secondary-foreground w-fit px-4 shadow-[inset_0_1px_2px_rgba(255,255,255,0.25),0_3px_3px_-1.5px_rgba(16,24,40,0.06),0_1px_1px_rgba(16,24,40,0.08)] border border-white/[0.12]"
                    href="/auth"
                  >
<<<<<<< HEAD
                    Try Atlas
=======
                    Get started
>>>>>>> 95327e6e
                  </Link>
                )}
              </div>
              <ThemeToggle />
              <button
                className="md:hidden border border-border size-8 rounded-md cursor-pointer flex items-center justify-center"
                onClick={toggleDrawer}
              >
                {isDrawerOpen ? (
                  <X className="size-5" />
                ) : (
                  <Menu className="size-5" />
                )}
              </button>
            </div>
          </div>
        </div>
      </motion.div>

      {/* Mobile Drawer */}
      <AnimatePresence>
        {isDrawerOpen && (
          <>
            <motion.div
              className="fixed inset-0 bg-black/50 backdrop-blur-sm"
              initial="hidden"
              animate="visible"
              exit="exit"
              variants={overlayVariants}
              transition={{ duration: 0.2 }}
              onClick={handleOverlayClick}
            />

            <motion.div
              className="fixed inset-x-0 w-[95%] mx-auto bottom-3 bg-background border border-border p-4 rounded-xl shadow-lg"
              initial="hidden"
              animate="visible"
              exit="exit"
              variants={drawerVariants}
            >
              {/* Mobile menu content */}
              <div className="flex flex-col gap-4">
                <div className="flex items-center justify-between">
                  <Link href="/" className="flex items-center gap-3">
                    <Image
                      src="/logo.png"
                      alt="Atlas Logo"
                      width={120}
                      height={22}
                      priority
                      className="dark:invert"
                    />
                    <span className="font-medium text-primary text-sm">
                      / Atlas
                    </span>
                  </Link>
                  <button
                    onClick={toggleDrawer}
                    className="border border-border rounded-md p-1 cursor-pointer"
                  >
                    <X className="size-5" />
                  </button>
                </div>

                <motion.ul
                  className="flex flex-col text-sm mb-4 border border-border rounded-md"
                  variants={drawerMenuContainerVariants}
                >
                  <AnimatePresence>
                    {siteConfig.nav.links.map((item) => (
                      <motion.li
                        key={item.id}
                        className="p-2.5 border-b border-border last:border-b-0"
                        variants={drawerMenuVariants}
                      >
                        <a
                          href={item.href}
                          onClick={(e) => {
                            e.preventDefault();
                            const element = document.getElementById(
                              item.href.substring(1),
                            );
                            element?.scrollIntoView({ behavior: 'smooth' });
                            setIsDrawerOpen(false);
                          }}
                          className={`underline-offset-4 hover:text-primary/80 transition-colors ${
                            activeSection === item.href.substring(1)
                              ? 'text-primary font-medium'
                              : 'text-primary/60'
                          }`}
                        >
                          {item.name}
                        </a>
                      </motion.li>
                    ))}
                  </AnimatePresence>
                </motion.ul>

                {/* Action buttons */}
                <div className="flex flex-col gap-2">
                  {user ? (
                    <Link
                      href="/dashboard"
                      className="bg-secondary h-8 flex items-center justify-center text-sm font-normal tracking-wide rounded-full text-primary-foreground dark:text-secondary-foreground w-full px-4 shadow-[inset_0_1px_2px_rgba(255,255,255,0.25),0_3px_3px_-1.5px_rgba(16,24,40,0.06),0_1px_1px_rgba(16,24,40,0.08)] border border-white/[0.12] hover:bg-secondary/80 transition-all ease-out active:scale-95"
                    >
                      Dashboard
                    </Link>
                  ) : (
                    <Link
                      href="/auth"
                      className="bg-secondary h-8 flex items-center justify-center text-sm font-normal tracking-wide rounded-full text-primary-foreground dark:text-secondary-foreground w-full px-4 shadow-[inset_0_1px_2px_rgba(255,255,255,0.25),0_3px_3px_-1.5px_rgba(16,24,40,0.06),0_1px_1px_rgba(16,24,40,0.08)] border border-white/[0.12] hover:bg-secondary/80 transition-all ease-out active:scale-95"
                    >
<<<<<<< HEAD
                      Try Atlas
=======
                      Get Started
>>>>>>> 95327e6e
                    </Link>
                  )}
                  <div className="flex justify-between">
                    <ThemeToggle />
                  </div>
                </div>
              </div>
            </motion.div>
          </>
        )}
      </AnimatePresence>
    </header>
  ); 
}<|MERGE_RESOLUTION|>--- conflicted
+++ resolved
@@ -100,10 +100,10 @@
   const handleOverlayClick = () => setIsDrawerOpen(false);
 
   const logoSrc = !mounted
-    ? '/logo.png'
+    ? '/kortix-logo.svg'
     : resolvedTheme === 'dark'
-      ? '/logo.png'
-      : '/logo_black.png';
+      ? '/kortix-logo-white.svg'
+      : '/kortix-logo.svg';
 
   return (
     <header
@@ -161,11 +161,7 @@
                     className="bg-secondary h-8 hidden md:flex items-center justify-center text-sm font-normal tracking-wide rounded-full text-primary-foreground dark:text-secondary-foreground w-fit px-4 shadow-[inset_0_1px_2px_rgba(255,255,255,0.25),0_3px_3px_-1.5px_rgba(16,24,40,0.06),0_1px_1px_rgba(16,24,40,0.08)] border border-white/[0.12]"
                     href="/auth"
                   >
-<<<<<<< HEAD
-                    Try Atlas
-=======
                     Get started
->>>>>>> 95327e6e
                   </Link>
                 )}
               </div>
@@ -211,15 +207,14 @@
                 <div className="flex items-center justify-between">
                   <Link href="/" className="flex items-center gap-3">
                     <Image
-                      src="/logo.png"
-                      alt="Atlas Logo"
+                      src={logoSrc}
+                      alt="Kortix Logo"
                       width={120}
                       height={22}
                       priority
-                      className="dark:invert"
                     />
                     <span className="font-medium text-primary text-sm">
-                      / Atlas
+                      / Suna
                     </span>
                   </Link>
                   <button
@@ -278,11 +273,7 @@
                       href="/auth"
                       className="bg-secondary h-8 flex items-center justify-center text-sm font-normal tracking-wide rounded-full text-primary-foreground dark:text-secondary-foreground w-full px-4 shadow-[inset_0_1px_2px_rgba(255,255,255,0.25),0_3px_3px_-1.5px_rgba(16,24,40,0.06),0_1px_1px_rgba(16,24,40,0.08)] border border-white/[0.12] hover:bg-secondary/80 transition-all ease-out active:scale-95"
                     >
-<<<<<<< HEAD
-                      Try Atlas
-=======
                       Get Started
->>>>>>> 95327e6e
                     </Link>
                   )}
                   <div className="flex justify-between">
