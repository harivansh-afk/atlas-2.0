import React, { useRef, useState, useCallback } from 'react';
import { ArrowDown, CircleDashed, CheckCircle, AlertTriangle } from 'lucide-react';
import { Button } from '@/components/ui/button';
import { Markdown } from '@/components/ui/markdown';
import { UnifiedMessage, ParsedContent, ParsedMetadata } from '@/components/thread/types';
import { FileAttachmentGrid } from '@/components/thread/file-attachment';
import { useFilePreloader, FileCache } from '@/hooks/react-query/files';
import { useAuth } from '@/components/AuthProvider';
import { Project } from '@/lib/api';
import {
    extractPrimaryParam,
    getToolIcon,
    getUserFriendlyToolName,
    safeJsonParse,
} from '@/components/thread/utils';
import { AiAvatarOrb } from '@/components/ui/ai-avatar-orb';
import { AgentLoader } from './loader';
import { parseXmlToolCalls, isNewXmlFormat, extractToolNameFromStream } from '@/components/thread/tool-views/xml-parser';
import { parseToolResult } from '@/components/thread/tool-views/tool-result-parser';

// Define the set of tags whose raw XML should be hidden during streaming
const HIDE_STREAMING_XML_TAGS = new Set([
    'execute-command',
    'create-file',
    'delete-file',
    'full-file-rewrite',
    'str-replace',
    'browser-click-element',
    'browser-close-tab',
    'browser-drag-drop',
    'browser-get-dropdown-options',
    'browser-go-back',
    'browser-input-text',
    'browser-navigate-to',
    'browser-scroll-down',
    'browser-scroll-to-text',
    'browser-scroll-up',
    'browser-select-dropdown-option',
    'browser-send-keys',
    'browser-switch-tab',
    'browser-wait',
    'deploy',
    'ask',
    'complete',
    'crawl-webpage',
    'web-search',
    'see-image',
    'call-mcp-tool',

    'execute_data_provider_call',
    'execute_data_provider_endpoint',

    'execute-data-provider-call',
    'execute-data-provider-endpoint',
]);

// Helper function to render attachments (keeping original implementation for now)
export function renderAttachments(attachments: string[], fileViewerHandler?: (filePath?: string, filePathList?: string[]) => void, sandboxId?: string, project?: Project) {
    if (!attachments || attachments.length === 0) return null;

    // Note: Preloading is now handled by React Query in the main ThreadContent component
    // to avoid duplicate requests with different content types

    return <FileAttachmentGrid
        attachments={attachments}
        onFileClick={fileViewerHandler}
        showPreviews={true}
        sandboxId={sandboxId}
        project={project}
    />;
}

// Render Markdown content while preserving XML tags that should be displayed as tool calls
export function renderMarkdownContent(
    content: string,
    handleToolClick: (assistantMessageId: string | null, toolName: string) => void,
    messageId: string | null,
    fileViewerHandler?: (filePath?: string, filePathList?: string[]) => void,
    sandboxId?: string,
    project?: Project,
    debugMode?: boolean
) {
    // If in debug mode, just display raw content in a pre tag
    if (debugMode) {
        return (
            <pre className="text-xs font-mono whitespace-pre-wrap overflow-x-auto p-2 border border-border rounded-md bg-muted/30 text-foreground">
                {content}
            </pre>
        );
    }

    // Check if content contains the new Cursor-style format
    if (isNewXmlFormat(content)) {
        const contentParts: React.ReactNode[] = [];
        let lastIndex = 0;

        // Find all function_calls blocks
        const functionCallsRegex = /<function_calls>([\s\S]*?)<\/function_calls>/gi;
        let match;

        while ((match = functionCallsRegex.exec(content)) !== null) {
            // Add text before the function_calls block
            if (match.index > lastIndex) {
                const textBeforeBlock = content.substring(lastIndex, match.index);
                if (textBeforeBlock.trim()) {
                    contentParts.push(
                        <Markdown key={`md-${lastIndex}`} className="text-sm prose prose-sm dark:prose-invert chat-markdown max-w-none break-words">
                            {textBeforeBlock}
                        </Markdown>
                    );
                }
            }

            // Parse the tool calls in this block
            const toolCalls = parseXmlToolCalls(match[0]);

            toolCalls.forEach((toolCall, index) => {
                const toolName = toolCall.functionName.replace(/_/g, '-');
                const IconComponent = getToolIcon(toolName);

                // Extract primary parameter for display
                let paramDisplay = '';
                if (toolCall.parameters.file_path) {
                    paramDisplay = toolCall.parameters.file_path;
                } else if (toolCall.parameters.command) {
                    paramDisplay = toolCall.parameters.command;
                } else if (toolCall.parameters.query) {
                    paramDisplay = toolCall.parameters.query;
                } else if (toolCall.parameters.url) {
                    paramDisplay = toolCall.parameters.url;
                }

                contentParts.push(
                    <div key={`tool-${match.index}-${index}`} className="my-1">
                        <button
                            onClick={() => handleToolClick(messageId, toolName)}
                            className="inline-flex items-center gap-1.5 py-1 px-1 text-xs text-muted-foreground bg-muted hover:bg-muted/80 rounded-md transition-colors cursor-pointer border border-neutral-200 dark:border-neutral-700/50"
                        >
                            <div className='border-2 bg-gradient-to-br from-neutral-200 to-neutral-300 dark:from-neutral-700 dark:to-neutral-800 flex items-center justify-center p-0.5 rounded-sm border-neutral-400/20 dark:border-neutral-600'>
                                <IconComponent className="h-3.5 w-3.5 text-muted-foreground flex-shrink-0" />
                            </div>
                            <span className="font-mono text-xs text-foreground">{getUserFriendlyToolName(toolName)}</span>
                            {paramDisplay && <span className="ml-1 text-muted-foreground truncate max-w-[200px]" title={paramDisplay}>{paramDisplay}</span>}
                        </button>
                    </div>
                );
            });

            lastIndex = match.index + match[0].length;
        }

        // Add any remaining text after the last function_calls block
        if (lastIndex < content.length) {
            const remainingText = content.substring(lastIndex);
            if (remainingText.trim()) {
                contentParts.push(
                    <Markdown key={`md-${lastIndex}`} className="text-sm prose prose-sm dark:prose-invert chat-markdown max-w-none break-words">
                        {remainingText}
                    </Markdown>
                );
            }
        }

        return contentParts.length > 0 ? contentParts : <Markdown className="text-sm prose prose-sm dark:prose-invert chat-markdown max-w-none break-words">{content}</Markdown>;
    }

    // Fall back to old XML format handling
    const xmlRegex = /<(?!inform\b)([a-zA-Z\-_]+)(?:\s+[^>]*)?>(?:[\s\S]*?)<\/\1>|<(?!inform\b)([a-zA-Z\-_]+)(?:\s+[^>]*)?\/>/g;
    let lastIndex = 0;
    const contentParts: React.ReactNode[] = [];
    let match;

    // If no XML tags found, just return the full content as markdown
    if (!content.match(xmlRegex)) {
        return <Markdown className="text-sm prose prose-sm dark:prose-invert chat-markdown max-w-none break-words">{content}</Markdown>;
    }

    while ((match = xmlRegex.exec(content)) !== null) {
        // Add text before the tag as markdown
        if (match.index > lastIndex) {
            const textBeforeTag = content.substring(lastIndex, match.index);
            contentParts.push(
                <Markdown key={`md-${lastIndex}`} className="text-sm prose prose-sm dark:prose-invert chat-markdown max-w-none inline-block mr-1 break-words">{textBeforeTag}</Markdown>
            );
        }

        const rawXml = match[0];
        const toolName = match[1] || match[2];
        const toolCallKey = `tool-${match.index}`;

        if (toolName === 'ask') {
            // Extract attachments from the XML attributes
            const attachmentsMatch = rawXml.match(/attachments=["']([^"']*)["']/i);
            const attachments = attachmentsMatch
                ? attachmentsMatch[1].split(',').map(a => a.trim())
                : [];

            // Extract content from the ask tag
            const contentMatch = rawXml.match(/<ask[^>]*>([\s\S]*?)<\/ask>/i);
            const askContent = contentMatch ? contentMatch[1] : '';

            // Render <ask> tag content with attachment UI (using the helper)
            contentParts.push(
                <div key={`ask-${match.index}`} className="space-y-3">
                    <Markdown className="text-sm prose prose-sm dark:prose-invert chat-markdown max-w-none break-words [&>:first-child]:mt-0 prose-headings:mt-3">{askContent}</Markdown>
                    {renderAttachments(attachments, fileViewerHandler, sandboxId, project)}
                </div>
            );
        } else {
            const IconComponent = getToolIcon(toolName);
            const paramDisplay = extractPrimaryParam(toolName, rawXml);

            // Render tool button as a clickable element
            contentParts.push(
                <div key={toolCallKey} className="my-1">
                    <button
                        onClick={() => handleToolClick(messageId, toolName)}
                        className="inline-flex items-center gap-1.5 py-1 px-1 text-xs text-muted-foreground bg-muted hover:bg-muted/80 rounded-md transition-colors cursor-pointer border border-neutral-200 dark:border-neutral-700/50"
                    >
                        <div className='border-2 bg-gradient-to-br from-neutral-200 to-neutral-300 dark:from-neutral-700 dark:to-neutral-800 flex items-center justify-center p-0.5 rounded-sm border-neutral-400/20 dark:border-neutral-600'>
                            <IconComponent className="h-3.5 w-3.5 text-muted-foreground flex-shrink-0" />
                        </div>
                        <span className="font-mono text-xs text-foreground">{getUserFriendlyToolName(toolName)}</span>
                        {paramDisplay && <span className="ml-1 text-muted-foreground truncate max-w-[200px]" title={paramDisplay}>{paramDisplay}</span>}
                    </button>
                </div>
            );
        }
        lastIndex = xmlRegex.lastIndex;
    }

    // Add text after the last tag
    if (lastIndex < content.length) {
        contentParts.push(
            <Markdown key={`md-${lastIndex}`} className="text-sm prose prose-sm dark:prose-invert chat-markdown max-w-none break-words">{content.substring(lastIndex)}</Markdown>
        );
    }

    return contentParts;
}

export interface ThreadContentProps {
    messages: UnifiedMessage[];
    streamingTextContent?: string;
    streamingToolCall?: any;
    agentStatus: 'idle' | 'running' | 'connecting' | 'error';
    handleToolClick: (assistantMessageId: string | null, toolName: string) => void;
    handleOpenFileViewer: (filePath?: string, filePathList?: string[]) => void;
    readOnly?: boolean;
    visibleMessages?: UnifiedMessage[]; // For playback mode
    streamingText?: string; // For playback mode
    isStreamingText?: boolean; // For playback mode
    currentToolCall?: any; // For playback mode
    streamHookStatus?: string; // Add this prop
    sandboxId?: string; // Add sandboxId prop
    project?: Project; // Add project prop
    debugMode?: boolean; // Add debug mode parameter
    isPreviewMode?: boolean;
    agentName?: string;
    agentAvatar?: React.ReactNode;
    emptyStateComponent?: React.ReactNode; // Add custom empty state component prop
}

export const ThreadContent: React.FC<ThreadContentProps> = ({
    messages,
    streamingTextContent = "",
    streamingToolCall,
    agentStatus,
    handleToolClick,
    handleOpenFileViewer,
    readOnly = false,
    visibleMessages,
    streamingText = "",
    isStreamingText = false,
    currentToolCall,
    streamHookStatus = "idle",
    sandboxId,
    project,
    debugMode = false,
    isPreviewMode = false,
    agentName = 'Suna',
    agentAvatar = <KortixLogo size={16} />,
    emptyStateComponent,
}) => {
    const messagesEndRef = useRef<HTMLDivElement>(null);
    const messagesContainerRef = useRef<HTMLDivElement>(null);
    const latestMessageRef = useRef<HTMLDivElement>(null);
    const [showScrollButton, setShowScrollButton] = useState(false);
    const [userHasScrolled, setUserHasScrolled] = useState(false);
    const { session } = useAuth();

    // React Query file preloader
    const { preloadFiles } = useFilePreloader();

    const containerClassName = isPreviewMode
        ? "flex-1 overflow-y-auto scrollbar-thin scrollbar-track-secondary/0 scrollbar-thumb-primary/10 scrollbar-thumb-rounded-full hover:scrollbar-thumb-primary/10 px-6 py-4 pb-72"
        : "flex-1 overflow-y-auto scrollbar-thin scrollbar-track-secondary/0 scrollbar-thumb-primary/10 scrollbar-thumb-rounded-full hover:scrollbar-thumb-primary/10 px-6 py-4 pb-72 bg-background/95 backdrop-blur supports-[backdrop-filter]:bg-background/60";

    // In playback mode, we use visibleMessages instead of messages
    const displayMessages = readOnly && visibleMessages ? visibleMessages : messages;

    const handleScroll = () => {
        if (!messagesContainerRef.current) return;
        const { scrollTop, scrollHeight, clientHeight } = messagesContainerRef.current;
        const isScrolledUp = scrollHeight - scrollTop - clientHeight > 100;
        setShowScrollButton(isScrolledUp);
        setUserHasScrolled(isScrolledUp);
    };

    const scrollToBottom = useCallback((behavior: ScrollBehavior = 'smooth') => {
        messagesEndRef.current?.scrollIntoView({ behavior });
    }, []);

    // Preload all message attachments when messages change or sandboxId is provided
    React.useEffect(() => {
        if (!sandboxId) return;

        // Extract all file attachments from messages
        const allAttachments: string[] = [];

        displayMessages.forEach(message => {
            if (message.type === 'user') {
                try {
                    const content = typeof message.content === 'string' ? message.content : '';
                    const attachmentsMatch = content.match(/\[Uploaded File: (.*?)\]/g);
                    if (attachmentsMatch) {
                        attachmentsMatch.forEach(match => {
                            const pathMatch = match.match(/\[Uploaded File: (.*?)\]/);
                            if (pathMatch && pathMatch[1]) {
                                allAttachments.push(pathMatch[1]);
                            }
                        });
                    }
                } catch (e) {
                    console.error('Error parsing message attachments:', e);
                }
            }
        });

        // Use React Query preloading if we have attachments AND a valid token
        if (allAttachments.length > 0 && session?.access_token) {
            // Preload files with React Query in background
            preloadFiles(sandboxId, allAttachments).catch(err => {
                console.error('React Query preload failed:', err);
            });
        }
    }, [displayMessages, sandboxId, session?.access_token, preloadFiles]);

    return (
        <>
            {displayMessages.length === 0 && !streamingTextContent && !streamingToolCall &&
                !streamingText && !currentToolCall && agentStatus === 'idle' ? (
                // Render empty state outside scrollable container
                <div className="flex-1 min-h-[60vh] flex items-center justify-center">
                    {emptyStateComponent || (
                        <div className="text-center text-muted-foreground">
                            {readOnly ? "No messages to display." : "Send a message to start."}
                        </div>
                    )}
                </div>
            ) : (
                // Render scrollable content container
                <div
                    ref={messagesContainerRef}
                    className={containerClassName}
                    onScroll={handleScroll}
                >
                    <div className="mx-auto max-w-3xl md:px-8 min-w-0">
                        <div className="space-y-8 min-w-0">
                            {(() => {

                                type MessageGroup = {
                                    type: 'user' | 'assistant_group';
                                    messages: UnifiedMessage[];
                                    key: string;
                                };
                                const groupedMessages: MessageGroup[] = [];
                                let currentGroup: MessageGroup | null = null;
                                let assistantGroupCounter = 0; // Counter for assistant groups

                                displayMessages.forEach((message, index) => {
                                    const messageType = message.type;
                                    const key = message.message_id || `msg-${index}`;

                                    if (messageType === 'user') {
                                        // Finalize any existing assistant group
                                        if (currentGroup) {
                                            groupedMessages.push(currentGroup);
                                            currentGroup = null;
                                        }
                                        // Create a new user message group
                                        groupedMessages.push({ type: 'user', messages: [message], key });
                                    } else if (messageType === 'assistant' || messageType === 'tool' || messageType === 'browser_state') {
                                        if (currentGroup && currentGroup.type === 'assistant_group') {
                                            // Add to existing assistant group
                                            currentGroup.messages.push(message);
                                        } else {
                                            // Finalize any existing group
                                            if (currentGroup) {
                                                groupedMessages.push(currentGroup);
                                            }
                                            // Create a new assistant group with a group-level key
                                            assistantGroupCounter++;
                                            currentGroup = {
                                                type: 'assistant_group',
                                                messages: [message],
                                                key: `assistant-group-${assistantGroupCounter}`
                                            };
                                        }
                                    } else if (messageType !== 'status') {
                                        // For any other message types, finalize current group
                                        if (currentGroup) {
                                            groupedMessages.push(currentGroup);
                                            currentGroup = null;
                                        }
                                    }
                                });

                                // Finalize any remaining group
                                if (currentGroup) {
                                    groupedMessages.push(currentGroup);
                                }

                                // Handle streaming content
                                if (streamingTextContent) {
                                    const lastGroup = groupedMessages.at(-1);
                                    if (!lastGroup || lastGroup.type === 'user') {
                                        // Create new assistant group for streaming content
                                        assistantGroupCounter++;
                                        groupedMessages.push({
                                            type: 'assistant_group',
                                            messages: [{
                                                content: streamingTextContent,
                                                type: 'assistant',
                                                message_id: 'streamingTextContent',
                                                metadata: 'streamingTextContent',
                                                created_at: new Date().toISOString(),
                                                updated_at: new Date().toISOString(),
                                                is_llm_message: true,
                                                thread_id: 'streamingTextContent',
                                                sequence: Infinity,
                                            }],
                                            key: `assistant-group-${assistantGroupCounter}-streaming`
                                        });
                                    } else if (lastGroup.type === 'assistant_group') {
                                        // Add to existing assistant group
                                        lastGroup.messages.push({
                                            content: streamingTextContent,
                                            type: 'assistant',
                                            message_id: 'streamingTextContent',
                                            metadata: 'streamingTextContent',
                                            created_at: new Date().toISOString(),
                                            updated_at: new Date().toISOString(),
                                            is_llm_message: true,
                                            thread_id: 'streamingTextContent',
                                            sequence: Infinity,
                                        });
                                    }
                                }

                                return groupedMessages.map((group, groupIndex) => {
                                    if (group.type === 'user') {
                                        const message = group.messages[0];
                                        const messageContent = (() => {
                                            try {
                                                const parsed = safeJsonParse<ParsedContent>(message.content, { content: message.content });
                                                return parsed.content || message.content;
                                            } catch {
                                                return message.content;
                                            }
                                        })();

                                        // In debug mode, display raw message content
                                        if (debugMode) {
                                            return (
                                                <div key={group.key} className="flex justify-end">
                                                    <div className="flex max-w-[85%] rounded-xl bg-primary/10 px-4 py-3 break-words overflow-hidden">
                                                        <pre className="text-xs font-mono whitespace-pre-wrap overflow-x-auto min-w-0 flex-1">
                                                            {message.content}
                                                        </pre>
                                                    </div>
                                                </div>
                                            );
                                        }

                                        // Extract attachments from the message content
                                        const attachmentsMatch = messageContent.match(/\[Uploaded File: (.*?)\]/g);
                                        const attachments = attachmentsMatch
                                            ? attachmentsMatch.map(match => {
                                                const pathMatch = match.match(/\[Uploaded File: (.*?)\]/);
                                                return pathMatch ? pathMatch[1] : null;
                                            }).filter(Boolean)
                                            : [];

                                        // Remove attachment info from the message content
                                        const cleanContent = messageContent.replace(/\[Uploaded File: .*?\]/g, '').trim();

                                        return (
                                            <div key={group.key} className="flex justify-end">
                                                <div className="flex max-w-[85%] rounded-xl bg-primary/10 px-4 py-3 break-words overflow-hidden">
                                                    <div className="space-y-3 min-w-0 flex-1">
                                                        {cleanContent && (
                                                            <Markdown className="text-sm prose prose-sm dark:prose-invert chat-markdown max-w-none [&>:first-child]:mt-0 prose-headings:mt-3 break-words overflow-wrap-anywhere">{cleanContent}</Markdown>
                                                        )}

                                                        {/* Use the helper function to render user attachments */}
                                                        {renderAttachments(attachments as string[], handleOpenFileViewer, sandboxId, project)}
                                                    </div>
                                                </div>
                                            </div>
                                        );
                                    } else if (group.type === 'assistant_group') {
                                        return (
                                            <div key={group.key} ref={groupIndex === groupedMessages.length - 1 ? latestMessageRef : null}>
<<<<<<< HEAD
                                                <div className="flex items-start gap-3">
                                                    <div className="flex-shrink-0 w-8 h-8 mt-2 rounded-md flex items-center justify-center ml-auto mr-2">
                                                        <AiAvatarOrb width={32} height={32} />
                                                    </div>
                                                    <div className="flex-1">
                                                        <div className="flex max-w-[90%] rounded-lg px-4 py-3 text-sm break-words overflow-hidden bg-background/50">
                                                            <div className="space-y-2 min-w-0 flex-1">
                                                                {(() => {
                                                                    // In debug mode, just show raw messages content
                                                                    if (debugMode) {
                                                                        return group.messages.map((message, msgIndex) => {
                                                                            const msgKey = message.message_id || `raw-msg-${msgIndex}`;
                                                                            return (
                                                                                <div key={msgKey} className="mb-4">
                                                                                    <div className="text-xs font-medium text-muted-foreground mb-1">
                                                                                        Type: {message.type} | ID: {message.message_id || 'no-id'}
                                                                                    </div>
                                                                                    <pre className="text-xs font-mono whitespace-pre-wrap overflow-x-auto p-2 border border-border rounded-md bg-muted/30">
                                                                                        {message.content}
                                                                                    </pre>
                                                                                    {message.metadata && message.metadata !== '{}' && (
                                                                                        <div className="mt-2">
                                                                                            <div className="text-xs font-medium text-muted-foreground mb-1">
                                                                                                Metadata:
                                                                                            </div>
                                                                                            <pre className="text-xs font-mono whitespace-pre-wrap overflow-x-auto p-2 border border-border rounded-md bg-muted/30">
                                                                                                {message.metadata}
                                                                                            </pre>
=======
                                                <div className="flex flex-col gap-2">
                                                    {/* Logo positioned above the message content */}
                                                    <div className="flex items-center">
                                                        <div className="rounded-md flex items-center justify-center">
                                                            {agentAvatar}
                                                        </div>
                                                        <p className='ml-2 text-sm text-muted-foreground'>{agentName ? agentName : 'Suna'}</p>
                                                    </div>
                                                    
                                                    {/* Message content */}
                                                    <div className="flex  max-w-[90%] rounded-lg text-sm break-words overflow-hidden">
                                                        <div className="space-y-2 min-w-0 flex-1">
                                                            {(() => {
                                                                // In debug mode, just show raw messages content
                                                                if (debugMode) {
                                                                    return group.messages.map((message, msgIndex) => {
                                                                        const msgKey = message.message_id || `raw-msg-${msgIndex}`;
                                                                        return (
                                                                            <div key={msgKey} className="mb-4">
                                                                                <div className="text-xs font-medium text-muted-foreground mb-1">
                                                                                    Type: {message.type} | ID: {message.message_id || 'no-id'}
                                                                                </div>
                                                                                <pre className="text-xs font-mono whitespace-pre-wrap overflow-x-auto p-2 border border-border rounded-md bg-muted/30">
                                                                                    {message.content}
                                                                                </pre>
                                                                                {message.metadata && message.metadata !== '{}' && (
                                                                                    <div className="mt-2">
                                                                                        <div className="text-xs font-medium text-muted-foreground mb-1">
                                                                                            Metadata:
>>>>>>> fa2d7fd2
                                                                                        </div>
                                                                                        <pre className="text-xs font-mono whitespace-pre-wrap overflow-x-auto p-2 border border-border rounded-md bg-muted/30">
                                                                                            {message.metadata}
                                                                                        </pre>
                                                                                    </div>
                                                                                )}
                                                                            </div>
                                                                        );
                                                                    });
                                                                }

                                                                const toolResultsMap = new Map<string | null, UnifiedMessage[]>();
                                                                group.messages.forEach(msg => {
                                                                    if (msg.type === 'tool') {
                                                                        const meta = safeJsonParse<ParsedMetadata>(msg.metadata, {});
                                                                        const assistantId = meta.assistant_message_id || null;
                                                                        if (!toolResultsMap.has(assistantId)) {
                                                                            toolResultsMap.set(assistantId, []);
                                                                        }
                                                                        toolResultsMap.get(assistantId)?.push(msg);
                                                                    }
                                                                });

                                                                const renderedToolResultIds = new Set<string>();
                                                                const elements: React.ReactNode[] = [];
                                                                let assistantMessageCount = 0; // Track assistant messages for spacing

                                                                group.messages.forEach((message, msgIndex) => {
                                                                    if (message.type === 'assistant') {
                                                                        const parsedContent = safeJsonParse<ParsedContent>(message.content, {});
                                                                        const msgKey = message.message_id || `submsg-assistant-${msgIndex}`;

                                                                        if (!parsedContent.content) return;

                                                                        const renderedContent = renderMarkdownContent(
                                                                            parsedContent.content,
                                                                            handleToolClick,
                                                                            message.message_id,
                                                                            handleOpenFileViewer,
                                                                            sandboxId,
                                                                            project,
                                                                            debugMode
                                                                        );

                                                                        elements.push(
                                                                            <div key={msgKey} className={assistantMessageCount > 0 ? "mt-2" : ""}>
                                                                                <div className="prose prose-sm dark:prose-invert chat-markdown max-w-none [&>:first-child]:mt-0 prose-headings:mt-3 break-words overflow-hidden">
                                                                                    {renderedContent}
                                                                                </div>
                                                                            </div>
                                                                        );
                                                                        assistantMessageCount++;
                                                                    }
                                                                });

                                                                return elements;
                                                            })()}

                                                            {groupIndex === groupedMessages.length - 1 && !readOnly && (streamHookStatus === 'streaming' || streamHookStatus === 'connecting') && (
                                                                <div className="mt-2">
                                                                    {(() => {
                                                                        // In debug mode, show raw streaming content
                                                                        if (debugMode && streamingTextContent) {
                                                                            return (
                                                                                <pre className="text-xs font-mono whitespace-pre-wrap overflow-x-auto p-2 border border-border rounded-md bg-muted/30">
                                                                                    {streamingTextContent}
                                                                                </pre>
                                                                            );
                                                                        }
<<<<<<< HEAD
                                                                    });

                                                                    return elements;
                                                                })()}

                                                                {groupIndex === groupedMessages.length - 1 && !readOnly && (streamHookStatus === 'streaming' || streamHookStatus === 'connecting') && (
                                                                    <div className="mt-2 max-w-[90%] rounded-lg px-4 py-3 text-sm bg-background/50">
                                                                        {(() => {
                                                                            // In debug mode, show raw streaming content
                                                                            if (debugMode && streamingTextContent) {
                                                                                return (
                                                                                    <pre className="text-xs font-mono whitespace-pre-wrap overflow-x-auto p-2 border border-border rounded-md bg-muted/30">
                                                                                        {streamingTextContent}
                                                                                    </pre>
                                                                                );
                                                                            }
=======
>>>>>>> fa2d7fd2

                                                                        let detectedTag: string | null = null;
                                                                        let tagStartIndex = -1;
                                                                        if (streamingTextContent) {
                                                                            // First check for new format
                                                                            const functionCallsIndex = streamingTextContent.indexOf('<function_calls>');
                                                                            if (functionCallsIndex !== -1) {
                                                                                detectedTag = 'function_calls';
                                                                                tagStartIndex = functionCallsIndex;
                                                                            } else {
                                                                                // Fall back to old format detection
                                                                                for (const tag of HIDE_STREAMING_XML_TAGS) {
                                                                                    const openingTagPattern = `<${tag}`;
                                                                                    const index = streamingTextContent.indexOf(openingTagPattern);
                                                                                    if (index !== -1) {
                                                                                        detectedTag = tag;
                                                                                        tagStartIndex = index;
                                                                                        break;
                                                                                    }
                                                                                }
                                                                            }
                                                                        }


<<<<<<< HEAD
                                                                            const textToRender = streamingTextContent || '';
                                                                            const textBeforeTag = detectedTag ? textToRender.substring(0, tagStartIndex) : textToRender;
                                                                            const showCursor = (streamHookStatus === 'streaming' || streamHookStatus === 'connecting') && !detectedTag;
                                                                            const IconComponent = detectedTag && detectedTag !== 'function_calls' ? getToolIcon(detectedTag) : null;

                                                                            return (
                                                                                <>
                                                                                    {textBeforeTag && (
                                                                                        <Markdown className="text-sm prose prose-sm dark:prose-invert chat-markdown max-w-none [&>:first-child]:mt-0 prose-headings:mt-3 break-words overflow-wrap-anywhere">{textBeforeTag}</Markdown>
                                                                                    )}
                                                                                    {showCursor && (
                                                                                        <span className="inline-block h-4 w-0.5 bg-primary ml-0.5 -mb-1 animate-pulse" />
                                                                                    )}

                                                                                    {detectedTag && detectedTag !== 'function_calls' && (
                                                                                        <div className="mt-2 mb-1">
                                                                                            <button
                                                                                                className="animate-shimmer inline-flex items-center gap-1.5 py-1 px-1 text-xs font-medium text-primary bg-muted hover:bg-muted/80 rounded-md transition-colors cursor-pointer border border-primary/20"
                                                                                            >
                                                                                                <div className='border-2 bg-gradient-to-br from-neutral-200 to-neutral-300 dark:from-neutral-700 dark:to-neutral-800 flex items-center justify-center p-0.5 rounded-sm border-neutral-400/20 dark:border-neutral-600'>
                                                                                                    <CircleDashed className="h-3.5 w-3.5 text-primary flex-shrink-0 animate-spin animation-duration-2000" />
                                                                                                </div>
                                                                                                <span className="font-mono text-xs text-primary">{getUserFriendlyToolName(detectedTag)}</span>
                                                                                            </button>
                                                                                        </div>
                                                                                    )}

                                                                                    {detectedTag === 'function_calls' && (
                                                                                        <div className="mt-2 mb-1">
                                                                                            <button
                                                                                                className="animate-shimmer inline-flex items-center gap-1.5 py-1 px-1 text-xs font-medium text-primary bg-muted hover:bg-muted/80 rounded-md transition-colors cursor-pointer border border-primary/20"
                                                                                            >
                                                                                                <div className='border-2 bg-gradient-to-br from-neutral-200 to-neutral-300 dark:from-neutral-700 dark:to-neutral-800 flex items-center justify-center p-0.5 rounded-sm border-neutral-400/20 dark:border-neutral-600'>
                                                                                                    <CircleDashed className="h-3.5 w-3.5 text-primary flex-shrink-0 animate-spin animation-duration-2000" />
                                                                                                </div>
                                                                                                <span className="font-mono text-xs text-primary">
                                                                                                    {extractToolNameFromStream(streamingTextContent) || 'Using Tool...'}
                                                                                                </span>
                                                                                            </button>
                                                                                        </div>
                                                                                    )}

                                                                                    {streamingToolCall && !detectedTag && (
                                                                                        <div className="mt-2 mb-1">
                                                                                            {(() => {
                                                                                                const toolName = streamingToolCall.name || streamingToolCall.xml_tag_name || 'Tool';
                                                                                                const IconComponent = getToolIcon(toolName);
                                                                                                const paramDisplay = extractPrimaryParam(toolName, streamingToolCall.arguments || '');
                                                                                                return (
                                                                                                    <button
                                                                                                        className="animate-shimmer inline-flex items-center gap-1.5 py-1 px-1 text-xs font-medium text-primary bg-muted hover:bg-muted/80 rounded-md transition-colors cursor-pointer border border-primary/20"
                                                                                                    >
                                                                                                        <div className='border-2 bg-gradient-to-br from-neutral-200 to-neutral-300 dark:from-neutral-700 dark:to-neutral-800 flex items-center justify-center p-0.5 rounded-sm border-neutral-400/20 dark:border-neutral-600'>
                                                                                                            <CircleDashed className="h-3.5 w-3.5 text-primary flex-shrink-0 animate-spin animation-duration-2000" />
                                                                                                        </div>
                                                                                                        <span className="font-mono text-xs text-primary">{toolName}</span>
                                                                                                        {paramDisplay && <span className="ml-1 text-primary/70 truncate max-w-[200px]" title={paramDisplay}>{paramDisplay}</span>}
                                                                                                    </button>
                                                                                                );
                                                                                            })()}
                                                                                        </div>
                                                                                    )}
                                                                                </>
                                                                            );
                                                                        })()}
                                                                    </div>
                                                                )}

                                                                {/* For playback mode, show streaming text and tool calls */}
                                                                {readOnly && groupIndex === groupedMessages.length - 1 && isStreamingText && (
                                                                    <div className="mt-2 max-w-[90%] rounded-lg px-4 py-3 text-sm bg-background/50">
                                                                        {(() => {
                                                                            let detectedTag: string | null = null;
                                                                            let tagStartIndex = -1;
                                                                            if (streamingText) {
                                                                                // First check for new format
                                                                                const functionCallsIndex = streamingText.indexOf('<function_calls>');
                                                                                if (functionCallsIndex !== -1) {
                                                                                    detectedTag = 'function_calls';
                                                                                    tagStartIndex = functionCallsIndex;
                                                                                } else {
                                                                                    // Fall back to old format detection
                                                                                    for (const tag of HIDE_STREAMING_XML_TAGS) {
                                                                                        const openingTagPattern = `<${tag}`;
                                                                                        const index = streamingText.indexOf(openingTagPattern);
                                                                                        if (index !== -1) {
                                                                                            detectedTag = tag;
                                                                                            tagStartIndex = index;
                                                                                            break;
                                                                                        }
=======
                                                                        const textToRender = streamingTextContent || '';
                                                                        const textBeforeTag = detectedTag ? textToRender.substring(0, tagStartIndex) : textToRender;
                                                                        const showCursor = (streamHookStatus === 'streaming' || streamHookStatus === 'connecting') && !detectedTag;
                                                                        const IconComponent = detectedTag && detectedTag !== 'function_calls' ? getToolIcon(detectedTag) : null;

                                                                        return (
                                                                            <>
                                                                                {textBeforeTag && (
                                                                                    <Markdown className="text-sm prose prose-sm dark:prose-invert chat-markdown max-w-none [&>:first-child]:mt-0 prose-headings:mt-3 break-words overflow-wrap-anywhere">{textBeforeTag}</Markdown>
                                                                                )}
                                                                                {showCursor && (
                                                                                    <span className="inline-block h-4 w-0.5 bg-primary ml-0.5 -mb-1 animate-pulse" />
                                                                                )}

                                                                                {detectedTag && detectedTag !== 'function_calls' && (
                                                                                    <div className="mt-2 mb-1">
                                                                                        <button
                                                                                            className="animate-shimmer inline-flex items-center gap-1.5 py-1 px-1 text-xs font-medium text-primary bg-muted hover:bg-muted/80 rounded-md transition-colors cursor-pointer border border-primary/20"
                                                                                        >
                                                                                            <div className='border-2 bg-gradient-to-br from-neutral-200 to-neutral-300 dark:from-neutral-700 dark:to-neutral-800 flex items-center justify-center p-0.5 rounded-sm border-neutral-400/20 dark:border-neutral-600'>
                                                                                                <CircleDashed className="h-3.5 w-3.5 text-primary flex-shrink-0 animate-spin animation-duration-2000" />
                                                                                            </div>
                                                                                            <span className="font-mono text-xs text-primary">{getUserFriendlyToolName(detectedTag)}</span>
                                                                                        </button>
                                                                                    </div>
                                                                                )}

                                                                                {detectedTag === 'function_calls' && (
                                                                                    <div className="mt-2 mb-1">
                                                                                        <button
                                                                                            className="animate-shimmer inline-flex items-center gap-1.5 py-1 px-1 text-xs font-medium text-primary bg-muted hover:bg-muted/80 rounded-md transition-colors cursor-pointer border border-primary/20"
                                                                                        >
                                                                                            <div className='border-2 bg-gradient-to-br from-neutral-200 to-neutral-300 dark:from-neutral-700 dark:to-neutral-800 flex items-center justify-center p-0.5 rounded-sm border-neutral-400/20 dark:border-neutral-600'>
                                                                                                <CircleDashed className="h-3.5 w-3.5 text-primary flex-shrink-0 animate-spin animation-duration-2000" />
                                                                                            </div>
                                                                                            <span className="font-mono text-xs text-primary">
                                                                                                {extractToolNameFromStream(streamingTextContent) || 'Using Tool...'}
                                                                                            </span>
                                                                                        </button>
                                                                                    </div>
                                                                                )}

                                                                                {streamingToolCall && !detectedTag && (
                                                                                    <div className="mt-2 mb-1">
                                                                                        {(() => {
                                                                                            const toolName = streamingToolCall.name || streamingToolCall.xml_tag_name || 'Tool';
                                                                                            const IconComponent = getToolIcon(toolName);
                                                                                            const paramDisplay = extractPrimaryParam(toolName, streamingToolCall.arguments || '');
                                                                                            return (
                                                                                                <button
                                                                                                    className="animate-shimmer inline-flex items-center gap-1.5 py-1 px-1 text-xs font-medium text-primary bg-muted hover:bg-muted/80 rounded-md transition-colors cursor-pointer border border-primary/20"
                                                                                                >
                                                                                                    <div className='border-2 bg-gradient-to-br from-neutral-200 to-neutral-300 dark:from-neutral-700 dark:to-neutral-800 flex items-center justify-center p-0.5 rounded-sm border-neutral-400/20 dark:border-neutral-600'>
                                                                                                        <CircleDashed className="h-3.5 w-3.5 text-primary flex-shrink-0 animate-spin animation-duration-2000" />
                                                                                                    </div>
                                                                                                    <span className="font-mono text-xs text-primary">{toolName}</span>
                                                                                                    {paramDisplay && <span className="ml-1 text-primary/70 truncate max-w-[200px]" title={paramDisplay}>{paramDisplay}</span>}
                                                                                                </button>
                                                                                            );
                                                                                        })()}
                                                                                    </div>
                                                                                )}
                                                                            </>
                                                                        );
                                                                    })()}
                                                                </div>
                                                            )}

                                                            {/* For playback mode, show streaming text and tool calls */}
                                                            {readOnly && groupIndex === groupedMessages.length - 1 && isStreamingText && (
                                                                <div className="mt-2">
                                                                    {(() => {
                                                                        let detectedTag: string | null = null;
                                                                        let tagStartIndex = -1;
                                                                        if (streamingText) {
                                                                            // First check for new format
                                                                            const functionCallsIndex = streamingText.indexOf('<function_calls>');
                                                                            if (functionCallsIndex !== -1) {
                                                                                detectedTag = 'function_calls';
                                                                                tagStartIndex = functionCallsIndex;
                                                                            } else {
                                                                                // Fall back to old format detection
                                                                                for (const tag of HIDE_STREAMING_XML_TAGS) {
                                                                                    const openingTagPattern = `<${tag}`;
                                                                                    const index = streamingText.indexOf(openingTagPattern);
                                                                                    if (index !== -1) {
                                                                                        detectedTag = tag;
                                                                                        tagStartIndex = index;
                                                                                        break;
>>>>>>> fa2d7fd2
                                                                                    }
                                                                                }
                                                                            }
                                                                        }

                                                                        const textToRender = streamingText || '';
                                                                        const textBeforeTag = detectedTag ? textToRender.substring(0, tagStartIndex) : textToRender;
                                                                        const showCursor = isStreamingText && !detectedTag;

                                                                        return (
                                                                            <>
                                                                                {/* In debug mode, show raw streaming content */}
                                                                                {debugMode && streamingText ? (
                                                                                    <pre className="text-xs font-mono whitespace-pre-wrap overflow-x-auto p-2 border border-border rounded-md bg-muted/30">
                                                                                        {streamingText}
                                                                                    </pre>
                                                                                ) : (
                                                                                    <>
                                                                                        {textBeforeTag && (
                                                                                            <Markdown className="text-sm prose prose-sm dark:prose-invert chat-markdown max-w-none [&>:first-child]:mt-0 prose-headings:mt-3 break-words overflow-wrap-anywhere">{textBeforeTag}</Markdown>
                                                                                        )}
                                                                                        {showCursor && (
                                                                                            <span className="inline-block h-4 w-0.5 bg-primary ml-0.5 -mb-1 animate-pulse" />
                                                                                        )}

                                                                                        {detectedTag && (
                                                                                            <div className="mt-2 mb-1">
                                                                                                <button
                                                                                                    className="animate-shimmer inline-flex items-center gap-1.5 py-1 px-2.5 text-xs font-medium text-primary bg-primary/10 hover:bg-primary/20 rounded-md transition-colors cursor-pointer border border-primary/20"
                                                                                                >
                                                                                                    <CircleDashed className="h-3.5 w-3.5 text-primary flex-shrink-0 animate-spin animation-duration-2000" />
                                                                                                    <span className="font-mono text-xs text-primary">
                                                                                                        {detectedTag === 'function_calls' ? (extractToolNameFromStream(streamingText) || 'Using Tool...') : detectedTag}
                                                                                                    </span>
                                                                                                </button>
                                                                                            </div>
                                                                                        )}
                                                                                    </>
                                                                                )}
                                                                            </>
                                                                        );
                                                                    })()}
                                                                </div>
                                                            )}
                                                        </div>
                                                    </div>
                                                </div>
                                            </div>
                                        );
                                    }
                                    return null;
                                });
                            })()}
                            {((agentStatus === 'running' || agentStatus === 'connecting') && !streamingTextContent &&
                                !readOnly &&
                                (messages.length === 0 || messages[messages.length - 1].type === 'user')) && (
<<<<<<< HEAD
                                    <div ref={latestMessageRef} className='w-full rounded'>
                                        <div className="flex items-center gap-3">
                                            <div className="flex-shrink-0 w-8 h-16 rounded-md flex items-center justify-center">
                                                <AiAvatarOrb width={32} height={32} isLoading={true} />
                                            </div>
                                            <div className="flex-1 space-y-2 w-full">
=======
                                    <div ref={latestMessageRef} className='w-full h-22 rounded'>
                                        <div className="flex flex-col gap-2">
                                            {/* Logo positioned above the loader */}
                                            <div className="flex items-center">
                                                <div className="rounded-md flex items-center justify-center">
                                                    {agentAvatar}
                                                </div>
                                                <p className='ml-2 text-sm text-muted-foreground'>{agentName}</p>
                                            </div>
                                            
                                            {/* Loader content */}
                                            <div className="space-y-2 w-full h-12">
>>>>>>> fa2d7fd2
                                                <AgentLoader />
                                            </div>
                                        </div>
                                    </div>
                                )}

                            {/* For playback mode - Show tool call animation if active */}
                            {readOnly && currentToolCall && (
                                <div ref={latestMessageRef}>
<<<<<<< HEAD
                                    <div className="flex items-start gap-3">
                                        <div className="flex-shrink-0 w-8 h-8 mt-2 rounded-md flex items-center justify-center">
                                            <AiAvatarOrb width={32} height={32} isLoading={true} />
=======
                                    <div className="flex flex-col gap-2">
                                        {/* Logo positioned above the tool call */}
                                        <div className="flex justify-start">
                                            <div className="rounded-md flex items-center justify-center">
                                                {agentAvatar}
                                            </div>
                                            <p className='ml-2 text-sm text-muted-foreground'>{agentName}</p>
>>>>>>> fa2d7fd2
                                        </div>
                                        
                                        {/* Tool call content */}
                                        <div className="space-y-2">
                                            <div className="animate-shimmer inline-flex items-center gap-1.5 py-1.5 px-3 text-xs font-medium text-primary bg-primary/10 rounded-md border border-primary/20">
                                                <CircleDashed className="h-3.5 w-3.5 text-primary flex-shrink-0 animate-spin animation-duration-2000" />
                                                <span className="font-mono text-xs text-primary">
                                                    {currentToolCall.name || 'Using Tool'}
                                                </span>
                                            </div>
                                        </div>
                                    </div>
                                </div>
                            )}

                            {/* For playback mode - Show streaming indicator if no messages yet */}
                            {readOnly && visibleMessages && visibleMessages.length === 0 && isStreamingText && (
                                <div ref={latestMessageRef}>
<<<<<<< HEAD
                                    <div className="flex items-start gap-3">
                                        <div className="flex-shrink-0 w-8 h-8 mt-2 rounded-md flex items-center justify-center">
                                            <AiAvatarOrb width={32} height={32} isLoading={true} />
                                        </div>
                                        <div className="flex-1 space-y-2">
                                            <div className="max-w-[90%] px-4 py-3 text-sm rounded-lg bg-background/50">
                                                <div className="flex items-center gap-1.5 py-1">
                                                    <div className="h-1.5 w-1.5 rounded-full bg-primary/50 animate-pulse" />
                                                    <div className="h-1.5 w-1.5 rounded-full bg-primary/50 animate-pulse delay-150" />
                                                    <div className="h-1.5 w-1.5 rounded-full bg-primary/50 animate-pulse delay-300" />
                                                </div>
=======
                                    <div className="flex flex-col gap-2">
                                        {/* Logo positioned above the streaming indicator */}
                                        <div className="flex justify-start">
                                            <div className="rounded-md flex items-center justify-center">
                                                {agentAvatar}
                                            </div>
                                            <p className='ml-2 text-sm text-muted-foreground'>{agentName}</p>
                                        </div>
                                        
                                        {/* Streaming indicator content */}
                                        <div className="max-w-[90%] px-4 py-3 text-sm">
                                            <div className="flex items-center gap-1.5 py-1">
                                                <div className="h-1.5 w-1.5 rounded-full bg-primary/50 animate-pulse" />
                                                <div className="h-1.5 w-1.5 rounded-full bg-primary/50 animate-pulse delay-150" />
                                                <div className="h-1.5 w-1.5 rounded-full bg-primary/50 animate-pulse delay-300" />
>>>>>>> fa2d7fd2
                                            </div>
                                        </div>
                                    </div>
                                </div>
                            )}
                        </div>
                    </div>
                    <div ref={messagesEndRef} className="h-1" />
                </div>
            )}

            {/* Scroll to bottom button */}
            {showScrollButton && (
                <Button
                    variant="outline"
                    size="icon"
                    className="fixed bottom-20 right-6 z-10 h-8 w-8 rounded-full shadow-md"
                    onClick={() => scrollToBottom('smooth')}
                >
                    <ArrowDown className="h-4 w-4" />
                </Button>
            )}
        </>
    );
};

export default ThreadContent;<|MERGE_RESOLUTION|>--- conflicted
+++ resolved
@@ -512,36 +512,6 @@
                                     } else if (group.type === 'assistant_group') {
                                         return (
                                             <div key={group.key} ref={groupIndex === groupedMessages.length - 1 ? latestMessageRef : null}>
-<<<<<<< HEAD
-                                                <div className="flex items-start gap-3">
-                                                    <div className="flex-shrink-0 w-8 h-8 mt-2 rounded-md flex items-center justify-center ml-auto mr-2">
-                                                        <AiAvatarOrb width={32} height={32} />
-                                                    </div>
-                                                    <div className="flex-1">
-                                                        <div className="flex max-w-[90%] rounded-lg px-4 py-3 text-sm break-words overflow-hidden bg-background/50">
-                                                            <div className="space-y-2 min-w-0 flex-1">
-                                                                {(() => {
-                                                                    // In debug mode, just show raw messages content
-                                                                    if (debugMode) {
-                                                                        return group.messages.map((message, msgIndex) => {
-                                                                            const msgKey = message.message_id || `raw-msg-${msgIndex}`;
-                                                                            return (
-                                                                                <div key={msgKey} className="mb-4">
-                                                                                    <div className="text-xs font-medium text-muted-foreground mb-1">
-                                                                                        Type: {message.type} | ID: {message.message_id || 'no-id'}
-                                                                                    </div>
-                                                                                    <pre className="text-xs font-mono whitespace-pre-wrap overflow-x-auto p-2 border border-border rounded-md bg-muted/30">
-                                                                                        {message.content}
-                                                                                    </pre>
-                                                                                    {message.metadata && message.metadata !== '{}' && (
-                                                                                        <div className="mt-2">
-                                                                                            <div className="text-xs font-medium text-muted-foreground mb-1">
-                                                                                                Metadata:
-                                                                                            </div>
-                                                                                            <pre className="text-xs font-mono whitespace-pre-wrap overflow-x-auto p-2 border border-border rounded-md bg-muted/30">
-                                                                                                {message.metadata}
-                                                                                            </pre>
-=======
                                                 <div className="flex flex-col gap-2">
                                                     {/* Logo positioned above the message content */}
                                                     <div className="flex items-center">
@@ -550,7 +520,7 @@
                                                         </div>
                                                         <p className='ml-2 text-sm text-muted-foreground'>{agentName ? agentName : 'Suna'}</p>
                                                     </div>
-                                                    
+
                                                     {/* Message content */}
                                                     <div className="flex  max-w-[90%] rounded-lg text-sm break-words overflow-hidden">
                                                         <div className="space-y-2 min-w-0 flex-1">
@@ -571,7 +541,6 @@
                                                                                     <div className="mt-2">
                                                                                         <div className="text-xs font-medium text-muted-foreground mb-1">
                                                                                             Metadata:
->>>>>>> fa2d7fd2
                                                                                         </div>
                                                                                         <pre className="text-xs font-mono whitespace-pre-wrap overflow-x-auto p-2 border border-border rounded-md bg-muted/30">
                                                                                             {message.metadata}
@@ -641,25 +610,6 @@
                                                                                 </pre>
                                                                             );
                                                                         }
-<<<<<<< HEAD
-                                                                    });
-
-                                                                    return elements;
-                                                                })()}
-
-                                                                {groupIndex === groupedMessages.length - 1 && !readOnly && (streamHookStatus === 'streaming' || streamHookStatus === 'connecting') && (
-                                                                    <div className="mt-2 max-w-[90%] rounded-lg px-4 py-3 text-sm bg-background/50">
-                                                                        {(() => {
-                                                                            // In debug mode, show raw streaming content
-                                                                            if (debugMode && streamingTextContent) {
-                                                                                return (
-                                                                                    <pre className="text-xs font-mono whitespace-pre-wrap overflow-x-auto p-2 border border-border rounded-md bg-muted/30">
-                                                                                        {streamingTextContent}
-                                                                                    </pre>
-                                                                                );
-                                                                            }
-=======
->>>>>>> fa2d7fd2
 
                                                                         let detectedTag: string | null = null;
                                                                         let tagStartIndex = -1;
@@ -684,98 +634,6 @@
                                                                         }
 
 
-<<<<<<< HEAD
-                                                                            const textToRender = streamingTextContent || '';
-                                                                            const textBeforeTag = detectedTag ? textToRender.substring(0, tagStartIndex) : textToRender;
-                                                                            const showCursor = (streamHookStatus === 'streaming' || streamHookStatus === 'connecting') && !detectedTag;
-                                                                            const IconComponent = detectedTag && detectedTag !== 'function_calls' ? getToolIcon(detectedTag) : null;
-
-                                                                            return (
-                                                                                <>
-                                                                                    {textBeforeTag && (
-                                                                                        <Markdown className="text-sm prose prose-sm dark:prose-invert chat-markdown max-w-none [&>:first-child]:mt-0 prose-headings:mt-3 break-words overflow-wrap-anywhere">{textBeforeTag}</Markdown>
-                                                                                    )}
-                                                                                    {showCursor && (
-                                                                                        <span className="inline-block h-4 w-0.5 bg-primary ml-0.5 -mb-1 animate-pulse" />
-                                                                                    )}
-
-                                                                                    {detectedTag && detectedTag !== 'function_calls' && (
-                                                                                        <div className="mt-2 mb-1">
-                                                                                            <button
-                                                                                                className="animate-shimmer inline-flex items-center gap-1.5 py-1 px-1 text-xs font-medium text-primary bg-muted hover:bg-muted/80 rounded-md transition-colors cursor-pointer border border-primary/20"
-                                                                                            >
-                                                                                                <div className='border-2 bg-gradient-to-br from-neutral-200 to-neutral-300 dark:from-neutral-700 dark:to-neutral-800 flex items-center justify-center p-0.5 rounded-sm border-neutral-400/20 dark:border-neutral-600'>
-                                                                                                    <CircleDashed className="h-3.5 w-3.5 text-primary flex-shrink-0 animate-spin animation-duration-2000" />
-                                                                                                </div>
-                                                                                                <span className="font-mono text-xs text-primary">{getUserFriendlyToolName(detectedTag)}</span>
-                                                                                            </button>
-                                                                                        </div>
-                                                                                    )}
-
-                                                                                    {detectedTag === 'function_calls' && (
-                                                                                        <div className="mt-2 mb-1">
-                                                                                            <button
-                                                                                                className="animate-shimmer inline-flex items-center gap-1.5 py-1 px-1 text-xs font-medium text-primary bg-muted hover:bg-muted/80 rounded-md transition-colors cursor-pointer border border-primary/20"
-                                                                                            >
-                                                                                                <div className='border-2 bg-gradient-to-br from-neutral-200 to-neutral-300 dark:from-neutral-700 dark:to-neutral-800 flex items-center justify-center p-0.5 rounded-sm border-neutral-400/20 dark:border-neutral-600'>
-                                                                                                    <CircleDashed className="h-3.5 w-3.5 text-primary flex-shrink-0 animate-spin animation-duration-2000" />
-                                                                                                </div>
-                                                                                                <span className="font-mono text-xs text-primary">
-                                                                                                    {extractToolNameFromStream(streamingTextContent) || 'Using Tool...'}
-                                                                                                </span>
-                                                                                            </button>
-                                                                                        </div>
-                                                                                    )}
-
-                                                                                    {streamingToolCall && !detectedTag && (
-                                                                                        <div className="mt-2 mb-1">
-                                                                                            {(() => {
-                                                                                                const toolName = streamingToolCall.name || streamingToolCall.xml_tag_name || 'Tool';
-                                                                                                const IconComponent = getToolIcon(toolName);
-                                                                                                const paramDisplay = extractPrimaryParam(toolName, streamingToolCall.arguments || '');
-                                                                                                return (
-                                                                                                    <button
-                                                                                                        className="animate-shimmer inline-flex items-center gap-1.5 py-1 px-1 text-xs font-medium text-primary bg-muted hover:bg-muted/80 rounded-md transition-colors cursor-pointer border border-primary/20"
-                                                                                                    >
-                                                                                                        <div className='border-2 bg-gradient-to-br from-neutral-200 to-neutral-300 dark:from-neutral-700 dark:to-neutral-800 flex items-center justify-center p-0.5 rounded-sm border-neutral-400/20 dark:border-neutral-600'>
-                                                                                                            <CircleDashed className="h-3.5 w-3.5 text-primary flex-shrink-0 animate-spin animation-duration-2000" />
-                                                                                                        </div>
-                                                                                                        <span className="font-mono text-xs text-primary">{toolName}</span>
-                                                                                                        {paramDisplay && <span className="ml-1 text-primary/70 truncate max-w-[200px]" title={paramDisplay}>{paramDisplay}</span>}
-                                                                                                    </button>
-                                                                                                );
-                                                                                            })()}
-                                                                                        </div>
-                                                                                    )}
-                                                                                </>
-                                                                            );
-                                                                        })()}
-                                                                    </div>
-                                                                )}
-
-                                                                {/* For playback mode, show streaming text and tool calls */}
-                                                                {readOnly && groupIndex === groupedMessages.length - 1 && isStreamingText && (
-                                                                    <div className="mt-2 max-w-[90%] rounded-lg px-4 py-3 text-sm bg-background/50">
-                                                                        {(() => {
-                                                                            let detectedTag: string | null = null;
-                                                                            let tagStartIndex = -1;
-                                                                            if (streamingText) {
-                                                                                // First check for new format
-                                                                                const functionCallsIndex = streamingText.indexOf('<function_calls>');
-                                                                                if (functionCallsIndex !== -1) {
-                                                                                    detectedTag = 'function_calls';
-                                                                                    tagStartIndex = functionCallsIndex;
-                                                                                } else {
-                                                                                    // Fall back to old format detection
-                                                                                    for (const tag of HIDE_STREAMING_XML_TAGS) {
-                                                                                        const openingTagPattern = `<${tag}`;
-                                                                                        const index = streamingText.indexOf(openingTagPattern);
-                                                                                        if (index !== -1) {
-                                                                                            detectedTag = tag;
-                                                                                            tagStartIndex = index;
-                                                                                            break;
-                                                                                        }
-=======
                                                                         const textToRender = streamingTextContent || '';
                                                                         const textBeforeTag = detectedTag ? textToRender.substring(0, tagStartIndex) : textToRender;
                                                                         const showCursor = (streamHookStatus === 'streaming' || streamHookStatus === 'connecting') && !detectedTag;
@@ -865,7 +723,6 @@
                                                                                         detectedTag = tag;
                                                                                         tagStartIndex = index;
                                                                                         break;
->>>>>>> fa2d7fd2
                                                                                     }
                                                                                 }
                                                                             }
@@ -922,14 +779,6 @@
                             {((agentStatus === 'running' || agentStatus === 'connecting') && !streamingTextContent &&
                                 !readOnly &&
                                 (messages.length === 0 || messages[messages.length - 1].type === 'user')) && (
-<<<<<<< HEAD
-                                    <div ref={latestMessageRef} className='w-full rounded'>
-                                        <div className="flex items-center gap-3">
-                                            <div className="flex-shrink-0 w-8 h-16 rounded-md flex items-center justify-center">
-                                                <AiAvatarOrb width={32} height={32} isLoading={true} />
-                                            </div>
-                                            <div className="flex-1 space-y-2 w-full">
-=======
                                     <div ref={latestMessageRef} className='w-full h-22 rounded'>
                                         <div className="flex flex-col gap-2">
                                             {/* Logo positioned above the loader */}
@@ -939,10 +788,9 @@
                                                 </div>
                                                 <p className='ml-2 text-sm text-muted-foreground'>{agentName}</p>
                                             </div>
-                                            
+
                                             {/* Loader content */}
                                             <div className="space-y-2 w-full h-12">
->>>>>>> fa2d7fd2
                                                 <AgentLoader />
                                             </div>
                                         </div>
@@ -952,11 +800,6 @@
                             {/* For playback mode - Show tool call animation if active */}
                             {readOnly && currentToolCall && (
                                 <div ref={latestMessageRef}>
-<<<<<<< HEAD
-                                    <div className="flex items-start gap-3">
-                                        <div className="flex-shrink-0 w-8 h-8 mt-2 rounded-md flex items-center justify-center">
-                                            <AiAvatarOrb width={32} height={32} isLoading={true} />
-=======
                                     <div className="flex flex-col gap-2">
                                         {/* Logo positioned above the tool call */}
                                         <div className="flex justify-start">
@@ -964,9 +807,8 @@
                                                 {agentAvatar}
                                             </div>
                                             <p className='ml-2 text-sm text-muted-foreground'>{agentName}</p>
->>>>>>> fa2d7fd2
                                         </div>
-                                        
+
                                         {/* Tool call content */}
                                         <div className="space-y-2">
                                             <div className="animate-shimmer inline-flex items-center gap-1.5 py-1.5 px-3 text-xs font-medium text-primary bg-primary/10 rounded-md border border-primary/20">
@@ -983,19 +825,6 @@
                             {/* For playback mode - Show streaming indicator if no messages yet */}
                             {readOnly && visibleMessages && visibleMessages.length === 0 && isStreamingText && (
                                 <div ref={latestMessageRef}>
-<<<<<<< HEAD
-                                    <div className="flex items-start gap-3">
-                                        <div className="flex-shrink-0 w-8 h-8 mt-2 rounded-md flex items-center justify-center">
-                                            <AiAvatarOrb width={32} height={32} isLoading={true} />
-                                        </div>
-                                        <div className="flex-1 space-y-2">
-                                            <div className="max-w-[90%] px-4 py-3 text-sm rounded-lg bg-background/50">
-                                                <div className="flex items-center gap-1.5 py-1">
-                                                    <div className="h-1.5 w-1.5 rounded-full bg-primary/50 animate-pulse" />
-                                                    <div className="h-1.5 w-1.5 rounded-full bg-primary/50 animate-pulse delay-150" />
-                                                    <div className="h-1.5 w-1.5 rounded-full bg-primary/50 animate-pulse delay-300" />
-                                                </div>
-=======
                                     <div className="flex flex-col gap-2">
                                         {/* Logo positioned above the streaming indicator */}
                                         <div className="flex justify-start">
@@ -1004,14 +833,13 @@
                                             </div>
                                             <p className='ml-2 text-sm text-muted-foreground'>{agentName}</p>
                                         </div>
-                                        
+
                                         {/* Streaming indicator content */}
                                         <div className="max-w-[90%] px-4 py-3 text-sm">
                                             <div className="flex items-center gap-1.5 py-1">
                                                 <div className="h-1.5 w-1.5 rounded-full bg-primary/50 animate-pulse" />
                                                 <div className="h-1.5 w-1.5 rounded-full bg-primary/50 animate-pulse delay-150" />
                                                 <div className="h-1.5 w-1.5 rounded-full bg-primary/50 animate-pulse delay-300" />
->>>>>>> fa2d7fd2
                                             </div>
                                         </div>
                                     </div>
