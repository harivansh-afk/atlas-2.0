--- conflicted
+++ resolved
@@ -14,10 +14,7 @@
   TooltipTrigger,
 } from '@/components/ui/tooltip';
 import { UploadedFile } from './chat-input';
-<<<<<<< HEAD
-=======
 import { normalizeFilenameToNFC } from '@/lib/utils/unicode';
->>>>>>> 17139de2
 import { cn } from '@/lib/utils';
 
 const API_URL = process.env.NEXT_PUBLIC_BACKEND_URL || '';
