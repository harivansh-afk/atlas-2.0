'use client';

import { useSubscription } from '@/hooks/react-query/subscriptions/use-subscriptions';
import { useState, useEffect, useMemo } from 'react';
import { isLocalMode } from '@/lib/config';
import { useAvailableModels } from '@/hooks/react-query/subscriptions/use-model';

export const STORAGE_KEY_MODEL = 'Atlas-preferred-model';
export const STORAGE_KEY_CUSTOM_MODELS = 'customModels';
export const DEFAULT_FREE_MODEL_ID = 'haiku-3.5';
<<<<<<< HEAD
export const DEFAULT_PREMIUM_MODEL_ID = 'sonnet-4';

// Model constants for toggle selector
export const OPUS4_MODEL_ID = 'sonnet-4';
=======
export const DEFAULT_PREMIUM_MODEL_ID = 'openai/o3';

// Utility: convert backend IDs / aliases to the canonical IDs we use in the UI
export const normalizeModelId = (rawId: string): string => {
  if (!rawId) return rawId;
  // Strip openrouter/ prefix if present
  let id = rawId.replace(/^openrouter\//, '');
  // Collapse known long names to short aliases we list in MODELS
  switch (id) {
    case 'anthropic/claude-3-5-haiku-latest':
      return 'haiku-3.5';
    case 'openai/o3':
    case 'o3':
      return 'openai/o3';
    default:
      return id;
  }
};

// Model constants for toggle selector
export const OPUS4_MODEL_ID = 'openai/o3';
>>>>>>> 17139de2
export const HAIKU_MODEL_ID = 'haiku-3.5'; // Claude Haiku 3.5 for fast responses

export type SubscriptionStatus = 'no_subscription' | 'active';

export interface ModelOption {
  id: string;
  label: string;
  requiresSubscription: boolean;
  description?: string;
  top?: boolean;
  isCustom?: boolean;
  priority?: number;
}

export interface CustomModel {
  id: string;
  label: string;
}

// SINGLE SOURCE OF TRUTH for all model data
export const MODELS = {
  // Free tier high-priority models
<<<<<<< HEAD
  'sonnet-4': {
=======
  'openai/o3': {
>>>>>>> 17139de2
    tier: 'free',
    priority: 100,
    recommended: true,
    lowQuality: false,
<<<<<<< HEAD
    description: 'Claude Sonnet 4 - Anthropic\'s most powerful and capable AI assistant'
=======
    description: 'O3 - OpenAI\'s most advanced reasoning model'
>>>>>>> 17139de2
  },
  'haiku-3.5': {
    tier: 'free',
    priority: 95,
    recommended: true,
    lowQuality: false,
    description: 'Claude Haiku 3.5 - Fast, efficient AI responses from Anthropic'
  },
  'claude-sonnet-3.7': {
    tier: 'free',
    priority: 95,
    recommended: true,
    lowQuality: false,
    description: 'Claude 3.7 - Anthropic\'s most powerful AI assistant'
  },
  'claude-sonnet-3.7-reasoning': {
    tier: 'premium',
    priority: 95,
    recommended: true,
    lowQuality: false,
    description: 'Claude 3.7 with enhanced reasoning capabilities'
  },
  'gpt-4.1': {
    tier: 'premium',
    priority: 95,
    recommended: false,
    lowQuality: false,
    description: 'GPT-4.1 - OpenAI\'s most advanced model with enhanced reasoning'
  },
  'gemini-2.5-pro-preview': {
    tier: 'premium',
    priority: 95,
    recommended: true,
    lowQuality: false,
    description: 'Gemini Pro 2.5 - Google\'s latest powerful model with strong reasoning'
  },
  'gemini-2.5-pro': {
    tier: 'premium',
    priority: 95,
    recommended: true,
    lowQuality: false,
    description: 'Gemini Pro 2.5 - Google\'s latest advanced model'
  },

  'claude-3.5': {
    tier: 'premium',
    priority: 90,
    recommended: true,
    lowQuality: false,
    description: 'Claude 3.5 - Anthropic\'s balanced model with solid capabilities'
  },
  'gemini-2.5': {
    tier: 'premium',
    priority: 90,
    recommended: true,
    lowQuality: false,
    description: 'Gemini 2.5 - Google\'s powerful versatile model'
  },
  'gemini-flash-2.5:thinking': {
    tier: 'premium',
    priority: 90,
    recommended: true,
    lowQuality: false,
    description: 'Gemini Flash 2.5 - Google\'s fast, responsive AI model'
  },
  'gpt-4o': {
    tier: 'premium',
    priority: 85,
    recommended: false,
    lowQuality: false,
    description: 'GPT-4o - Optimized for speed, reliability, and cost-effectiveness'
  },
  'gpt-4-turbo': {
    tier: 'premium',
    priority: 85,
    recommended: false,
    lowQuality: false,
    description: 'GPT-4 Turbo - OpenAI\'s powerful model with a great balance of performance and cost'
  },
  'gpt-4': {
    tier: 'premium',
    priority: 80,
    recommended: false,
    lowQuality: false,
    description: 'GPT-4 - OpenAI\'s highly capable model with advanced reasoning'
  },
  'deepseek-chat-v3-0324': {
    tier: 'premium',
    priority: 75,
    recommended: true,
    lowQuality: false,
    description: 'DeepSeek Chat - Advanced AI assistant with strong reasoning'
  },

  // Free tier models
  'deepseek-r1': {
    tier: 'free',
    priority: 60,
    recommended: false,
    lowQuality: false,
    description: 'DeepSeek R1 - Advanced model with enhanced reasoning and coding capabilities'
  },
  'deepseek': {
    tier: 'free',
    priority: 50,
    recommended: false,
    lowQuality: true,
    description: 'DeepSeek - Free tier model with good general capabilities'
  },
  'gemini-flash-2.5': {
    tier: 'free',
    priority: 85,
    recommended: true,
    lowQuality: false,
    description: 'Gemini Flash 2.5 - Google\'s fast, efficient model with strong performance'
  },
  'grok-3-mini': {
    tier: 'free',
    priority: 45,
    recommended: false,
    lowQuality: true,
    description: 'Grok-3 Mini - Smaller, faster version of Grok-3 for simpler tasks'
  },
  'qwen3': {
    tier: 'free',
    priority: 40,
    recommended: false,
    lowQuality: true,
    description: 'Qwen3 - Alibaba\'s powerful multilingual language model'
  },
};

// Model tier definitions
export const MODEL_TIERS = {
  premium: {
    requiresSubscription: true,
    baseDescription: 'Advanced model with superior capabilities'
  },
  free: {
    requiresSubscription: false,
    baseDescription: 'Available to all users'
  },
  custom: {
    requiresSubscription: false,
    baseDescription: 'User-defined model'
  }
};

// Helper to check if a user can access a model based on subscription status
export const canAccessModel = (
  subscriptionStatus: SubscriptionStatus,
  requiresSubscription: boolean,
): boolean => {
  if (isLocalMode()) {
    return true;
  }
  return subscriptionStatus === 'active' || !requiresSubscription;
};

// Helper to format a model name for display
export const formatModelName = (name: string): string => {
  return name
    .split('-')
    .map(word => word.charAt(0).toUpperCase() + word.slice(1))
    .join(' ');
};

// Add openrouter/ prefix to custom models
export const getPrefixedModelId = (modelId: string, isCustom: boolean): string => {
  if (isCustom && !modelId.startsWith('openrouter/')) {
    return `openrouter/${modelId}`;
  }
  return modelId;
};

// Helper to get custom models from localStorage
export const getCustomModels = (): CustomModel[] => {
  if (!isLocalMode() || typeof window === 'undefined') return [];

  try {
    const storedModels = localStorage.getItem(STORAGE_KEY_CUSTOM_MODELS);
    if (!storedModels) return [];

    const parsedModels = JSON.parse(storedModels);
    if (!Array.isArray(parsedModels)) return [];

    return parsedModels
      .filter((model: any) =>
        model && typeof model === 'object' &&
        typeof model.id === 'string' &&
        typeof model.label === 'string');
  } catch (e) {
    console.error('Error parsing custom models:', e);
    return [];
  }
};

// Helper to save model preference to localStorage safely
const saveModelPreference = (modelId: string): void => {
  try {
    localStorage.setItem(STORAGE_KEY_MODEL, modelId);
  } catch (error) {
    console.warn('Failed to save model preference to localStorage:', error);
  }
};

export const useModelSelection = () => {
  const [selectedModel, setSelectedModel] = useState(DEFAULT_FREE_MODEL_ID);
  const [customModels, setCustomModels] = useState<CustomModel[]>([]);

  const { data: subscriptionData } = useSubscription();
  const { data: modelsData, isLoading: isLoadingModels } = useAvailableModels({
    refetchOnMount: false,
  });

  const subscriptionStatus: SubscriptionStatus = subscriptionData?.status === 'active'
    ? 'active'
    : 'no_subscription';

  // Function to refresh custom models from localStorage
  const refreshCustomModels = () => {
    if (isLocalMode() && typeof window !== 'undefined') {
      const freshCustomModels = getCustomModels();
      setCustomModels(freshCustomModels);
    }
  };

  // Load custom models from localStorage
  useEffect(() => {
    refreshCustomModels();
  }, []);

  // Generate model options list with consistent structure
  const MODEL_OPTIONS = useMemo(() => {
    let models = [];

    // Default models if API data not available
    if (!modelsData?.models || isLoadingModels) {
      models = [
        {
          id: DEFAULT_FREE_MODEL_ID,
          label: 'Claude Haiku 3.5',
          requiresSubscription: false,
          description: MODELS[DEFAULT_FREE_MODEL_ID]?.description || MODEL_TIERS.free.baseDescription,
          priority: MODELS[DEFAULT_FREE_MODEL_ID]?.priority || 95
        },
        {
          id: DEFAULT_PREMIUM_MODEL_ID,
<<<<<<< HEAD
          label: 'Claude Opus 4',
          requiresSubscription: true,
          description: MODELS[DEFAULT_PREMIUM_MODEL_ID]?.description || MODEL_TIERS.premium.baseDescription,
=======
          label: 'OpenAI O3',
          requiresSubscription: false,
          description: MODELS[DEFAULT_PREMIUM_MODEL_ID]?.description || MODEL_TIERS.free.baseDescription,
>>>>>>> 17139de2
          priority: MODELS[DEFAULT_PREMIUM_MODEL_ID]?.priority || 100
        },
      ];
    } else {
      // Process API-provided models
      models = modelsData.models.map(model => {
        const shortNameRaw = model.short_name || model.id;
        const shortName = normalizeModelId(shortNameRaw);
        const displayName = model.display_name || shortName;

        // Format the display label
        let cleanLabel = displayName;
        if (cleanLabel.includes('/')) {
          cleanLabel = cleanLabel.split('/').pop() || cleanLabel;
        }

        cleanLabel = cleanLabel
          .replace(/-/g, ' ')
          .split(' ')
          .map(word => word.charAt(0).toUpperCase() + word.slice(1))
          .join(' ');

        // Get model data from our central MODELS constant
        const modelData = MODELS[shortName] || {};
<<<<<<< HEAD
        const isPremium = model?.requires_subscription || modelData.tier === 'premium' || false;
=======
        // Decide premium flag: our frontend constant tiers are authoritative.
        let isPremium = false;
        if (modelData) {
          isPremium = modelData.tier === 'premium';
        } else {
          // If we don't have constant metadata, fall back to backend flag
          isPremium = !!model?.requires_subscription;
        }

        // Use short_name as id when it matches a known alias in MODELS
        const id = normalizeModelId(model.id);
>>>>>>> 17139de2

        return {
          id,
          label: cleanLabel,
          requiresSubscription: isPremium,
          description: modelData.description ||
            (isPremium ? MODEL_TIERS.premium.baseDescription : MODEL_TIERS.free.baseDescription),
          top: modelData.priority >= 90, // Mark high-priority models as "top"
          priority: modelData.priority || 0,
          lowQuality: modelData.lowQuality || false,
          recommended: modelData.recommended || false
        };
      });
    }

    // Add custom models if in local mode
    if (isLocalMode() && customModels.length > 0) {
      const customModelOptions = customModels.map(model => ({
        id: model.id,
        label: model.label || formatModelName(model.id),
        requiresSubscription: false,
        description: MODEL_TIERS.custom.baseDescription,
        top: false,
        isCustom: true,
        priority: 30, // Low priority by default
        lowQuality: false,
        recommended: false
      }));

      models = [...models, ...customModelOptions];
    }

    // Sort models consistently in one place:
    // 1. First by free/premium (free first)
    // 2. Then by priority (higher first)
    // 3. Finally by name (alphabetical)
    return models.sort((a, b) => {
      // First by free/premium status
      if (a.requiresSubscription !== b.requiresSubscription) {
        return a.requiresSubscription ? 1 : -1;
      }

      // Then by priority (higher first)
      if (a.priority !== b.priority) {
        return b.priority - a.priority;
      }

      // Finally by name
      return a.label.localeCompare(b.label);
    });
  }, [modelsData, isLoadingModels, customModels]);

  // Get filtered list of models the user can access (no additional sorting)
  const availableModels = useMemo(() => {
    return isLocalMode()
      ? MODEL_OPTIONS
      : MODEL_OPTIONS.filter(model =>
          canAccessModel(subscriptionStatus, model.requiresSubscription)
        );
  }, [MODEL_OPTIONS, subscriptionStatus]);

  // Initialize selected model from localStorage or defaults
  useEffect(() => {
    if (typeof window === 'undefined') return;

    try {
      const savedModel = localStorage.getItem(STORAGE_KEY_MODEL);

      // Local mode - allow any model
      if (isLocalMode()) {
        if (savedModel && MODEL_OPTIONS.find(option => option.id === savedModel)) {
          setSelectedModel(savedModel);
        } else {
          setSelectedModel(DEFAULT_PREMIUM_MODEL_ID);
          saveModelPreference(DEFAULT_PREMIUM_MODEL_ID);
        }
        return;
      }

      // Premium subscription - ALWAYS use premium model
      if (subscriptionStatus === 'active') {
        // If they had a premium model saved and it's still valid, use it
        const hasSavedPremiumModel = savedModel &&
          MODEL_OPTIONS.find(option =>
            option.id === savedModel &&
            option.requiresSubscription &&
            canAccessModel(subscriptionStatus, true)
          );

        // Otherwise use the default premium model
        if (hasSavedPremiumModel) {
          setSelectedModel(savedModel!);
        } else {
          setSelectedModel(DEFAULT_PREMIUM_MODEL_ID);
          saveModelPreference(DEFAULT_PREMIUM_MODEL_ID);
        }
        return;
      }

      // No subscription - use saved model if accessible (free tier), or default free
      if (savedModel) {
        const modelOption = MODEL_OPTIONS.find(option => option.id === savedModel);
        if (modelOption && canAccessModel(subscriptionStatus, modelOption.requiresSubscription)) {
          setSelectedModel(savedModel);
        } else {
          setSelectedModel(DEFAULT_FREE_MODEL_ID);
          saveModelPreference(DEFAULT_FREE_MODEL_ID);
        }
      } else {
        setSelectedModel(DEFAULT_FREE_MODEL_ID);
        saveModelPreference(DEFAULT_FREE_MODEL_ID);
      }
    } catch (error) {
      console.warn('Failed to load preferences from localStorage:', error);
      setSelectedModel(DEFAULT_FREE_MODEL_ID);
    }
  }, [subscriptionStatus, MODEL_OPTIONS]);

  // Handle model selection change
  const handleModelChange = (modelId: string) => {
    console.log('handleModelChange', modelId);

    // Refresh custom models from localStorage to ensure we have the latest
    if (isLocalMode()) {
      refreshCustomModels();
    }

    // First check if it's a custom model in local mode
    const isCustomModel = isLocalMode() && customModels.some(model => model.id === modelId);

    // Then check if it's in standard MODEL_OPTIONS
    const modelOption = MODEL_OPTIONS.find(option => option.id === modelId);

    // Check if model exists in either custom models or standard options
    if (!modelOption && !isCustomModel) {
      console.warn('Model not found in options:', modelId, MODEL_OPTIONS, isCustomModel, customModels);

      // Reset to default model when the selected model is not found
      const defaultModel = isLocalMode() ? DEFAULT_PREMIUM_MODEL_ID : DEFAULT_FREE_MODEL_ID;
      setSelectedModel(defaultModel);
      saveModelPreference(defaultModel);
      return;
    }

    // Check access permissions (except for custom models in local mode)
    if (!isCustomModel && !isLocalMode() &&
        !canAccessModel(subscriptionStatus, modelOption?.requiresSubscription ?? false)) {
      console.warn('Model not accessible:', modelId);
      return;
    }
    console.log('setting selected model', modelId);
    setSelectedModel(modelId);
    saveModelPreference(modelId);
  };

  // Get the actual model ID to send to the backend
  const getActualModelId = (modelId: string): string => {
    // No need for automatic prefixing in most cases - just return as is
    return modelId;
  };

  return {
    selectedModel,
    setSelectedModel: (modelId: string) => {
      handleModelChange(modelId);
    },
    subscriptionStatus,
    availableModels,
    allModels: MODEL_OPTIONS,  // Already pre-sorted
    customModels,
    getActualModelId,
    refreshCustomModels,
    canAccessModel: (modelId: string) => {
      if (isLocalMode()) return true;
      const canonical = normalizeModelId(modelId);
      const option = MODEL_OPTIONS.find(m => m.id === canonical);
      return option ? canAccessModel(subscriptionStatus, option.requiresSubscription) : false;
    },
    isSubscriptionRequired: (modelId: string) => {
      return MODEL_OPTIONS.find(m => m.id === modelId)?.requiresSubscription || false;
    }
  };
};

// Export the hook but not any sorting logic - sorting is handled internally<|MERGE_RESOLUTION|>--- conflicted
+++ resolved
@@ -8,12 +8,6 @@
 export const STORAGE_KEY_MODEL = 'Atlas-preferred-model';
 export const STORAGE_KEY_CUSTOM_MODELS = 'customModels';
 export const DEFAULT_FREE_MODEL_ID = 'haiku-3.5';
-<<<<<<< HEAD
-export const DEFAULT_PREMIUM_MODEL_ID = 'sonnet-4';
-
-// Model constants for toggle selector
-export const OPUS4_MODEL_ID = 'sonnet-4';
-=======
 export const DEFAULT_PREMIUM_MODEL_ID = 'openai/o3';
 
 // Utility: convert backend IDs / aliases to the canonical IDs we use in the UI
@@ -35,7 +29,6 @@
 
 // Model constants for toggle selector
 export const OPUS4_MODEL_ID = 'openai/o3';
->>>>>>> 17139de2
 export const HAIKU_MODEL_ID = 'haiku-3.5'; // Claude Haiku 3.5 for fast responses
 
 export type SubscriptionStatus = 'no_subscription' | 'active';
@@ -58,20 +51,12 @@
 // SINGLE SOURCE OF TRUTH for all model data
 export const MODELS = {
   // Free tier high-priority models
-<<<<<<< HEAD
-  'sonnet-4': {
-=======
   'openai/o3': {
->>>>>>> 17139de2
     tier: 'free',
     priority: 100,
     recommended: true,
     lowQuality: false,
-<<<<<<< HEAD
-    description: 'Claude Sonnet 4 - Anthropic\'s most powerful and capable AI assistant'
-=======
     description: 'O3 - OpenAI\'s most advanced reasoning model'
->>>>>>> 17139de2
   },
   'haiku-3.5': {
     tier: 'free',
@@ -320,15 +305,9 @@
         },
         {
           id: DEFAULT_PREMIUM_MODEL_ID,
-<<<<<<< HEAD
-          label: 'Claude Opus 4',
-          requiresSubscription: true,
-          description: MODELS[DEFAULT_PREMIUM_MODEL_ID]?.description || MODEL_TIERS.premium.baseDescription,
-=======
           label: 'OpenAI O3',
           requiresSubscription: false,
           description: MODELS[DEFAULT_PREMIUM_MODEL_ID]?.description || MODEL_TIERS.free.baseDescription,
->>>>>>> 17139de2
           priority: MODELS[DEFAULT_PREMIUM_MODEL_ID]?.priority || 100
         },
       ];
@@ -353,9 +332,6 @@
 
         // Get model data from our central MODELS constant
         const modelData = MODELS[shortName] || {};
-<<<<<<< HEAD
-        const isPremium = model?.requires_subscription || modelData.tier === 'premium' || false;
-=======
         // Decide premium flag: our frontend constant tiers are authoritative.
         let isPremium = false;
         if (modelData) {
@@ -367,7 +343,6 @@
 
         // Use short_name as id when it matches a known alias in MODELS
         const id = normalizeModelId(model.id);
->>>>>>> 17139de2
 
         return {
           id,
