// Import at the top
import { formatDistanceToNow } from 'date-fns';
import {
  FileText,
  FileCode,
  FileImage,
  FileJson,
  File,
  FolderOpen,
  FileType,
  FileVideo,
  FileAudio,
  FileArchive,
  Table,
} from 'lucide-react';
import { parseXmlToolCalls, isNewXmlFormat } from './xml-parser';
import { parseToolResult, ParsedToolResult } from './tool-result-parser';

// Helper function to format timestamp
export function formatTimestamp(isoString?: string): string {
  if (!isoString) return '';
  try {
    const date = new Date(isoString);
    return isNaN(date.getTime()) ? 'Invalid date' : date.toLocaleString();
  } catch (e) {
    return 'Invalid date';
  }
}

// Get standardized tool title
export function getToolTitle(toolName: string): string {
  // Normalize tool name
  const normalizedName = toolName.toLowerCase();

  // Map of tool names to their display titles
  const toolTitles: Record<string, string> = {
    'execute-command': 'Execute Command',
    'check-command-output': 'Check Command Output',
    'str-replace': 'String Replace',
    'create-file': 'Create File',
    'full-file-rewrite': 'Rewrite File',
    'delete-file': 'Delete File',
    'web-search': 'Web Search',
    'crawl-webpage': 'Web Crawl',
    'scrape-webpage': 'Web Scrape',
    'browser-navigate': 'Browser Navigate',
    'browser-click': 'Browser Click',
    'browser-extract': 'Browser Extract',
    'browser-fill': 'Browser Fill',
    'browser-wait': 'Browser Wait',
    'see-image': 'View Image',
    'ask': 'Ask',
    'complete': 'Task Complete',
    'execute-data-provider-call': 'Data Provider Call',
    'get-data-provider-endpoints': 'Data Endpoints',
    'deploy': 'Deploy',
<<<<<<< HEAD
=======

    // Clado / FindAnything mapping
    'search-linkedin-users': 'Using FindAnything',
    'enrich-linkedin-profile': 'Using FindAnything',
    'clado-tool': 'Using FindAnything',
>>>>>>> 17139de2

    'generic-tool': 'Tool',
    'default': 'Tool',
  };

  // Return the mapped title or a formatted version of the name
  if (toolTitles[normalizedName]) {
    return toolTitles[normalizedName];
  }

  // For browser tools not explicitly mapped
  if (normalizedName.startsWith('browser-')) {
    const operation = normalizedName.replace('browser-', '').replace(/-/g, ' ');
    return 'Browser ' + operation.charAt(0).toUpperCase() + operation.slice(1);
  }

  // Format any other tool name
  return toolName
    .split('-')
    .map((word) => word.charAt(0).toUpperCase() + word.slice(1))
    .join(' ');
}

// Helper to extract command from execute-command content
export function extractCommand(content: string | object | undefined | null): string | null {
  const contentStr = normalizeContentToString(content);
  if (!contentStr) return null;
  
  // First try to extract from XML tags (with or without attributes)
  const commandMatch = contentStr.match(
    /<execute-command[^>]*>([\s\S]*?)<\/execute-command>/,
  );
  if (commandMatch) {
    return commandMatch[1].trim();
  }
  
  // Try to find command in JSON structure (for native tool calls)
  try {
    const parsed = JSON.parse(contentStr);
    if (parsed.tool_calls && Array.isArray(parsed.tool_calls)) {
      const execCommand = parsed.tool_calls.find(tc => 
        tc.function?.name === 'execute-command' || 
        tc.function?.name === 'execute_command'
      );
      if (execCommand && execCommand.function?.arguments) {
        try {
          const args = typeof execCommand.function.arguments === 'string' 
            ? JSON.parse(execCommand.function.arguments)
            : execCommand.function.arguments;
          if (args.command) return args.command;
        } catch (e) {
          // If arguments parsing fails, continue
        }
      }
    }
  } catch (e) {
    // Not JSON, continue with other checks
  }
  
  // If no XML tags found, check if the content itself is the command
  // This handles cases where the command is passed directly
  if (!contentStr.includes('<execute-command') && !contentStr.includes('</execute-command>')) {
    // Check if it looks like a command (not JSON, not XML)
    if (!contentStr.startsWith('{') && !contentStr.startsWith('<')) {
      // Don't return content that looks like a tool result or error message
      if (!contentStr.includes('ToolResult') && !contentStr.includes('No command')) {
        return contentStr.trim();
      }
    }
  }
  
  console.log('extractCommand: Could not extract command from content:', contentStr.substring(0, 200));
  return null;
}

// Helper to extract session name from check-command-output content
export function extractSessionName(content: string | object | undefined | null): string | null {
  const contentStr = normalizeContentToString(content);
  if (!contentStr) return null;
  
  // First try to extract from XML tags (with or without attributes)
  const sessionMatch = contentStr.match(
    /<check-command-output[^>]*session_name=["']([^"']+)["']/,
  );
  if (sessionMatch) {
    return sessionMatch[1].trim();
  }
  
  // Try to find session_name in JSON structure (for native tool calls)
  try {
    const parsed = JSON.parse(contentStr);
    if (parsed.tool_calls && Array.isArray(parsed.tool_calls)) {
      const checkCommand = parsed.tool_calls.find(tc => 
        tc.function?.name === 'check-command-output' || 
        tc.function?.name === 'check_command_output'
      );
      if (checkCommand && checkCommand.function?.arguments) {
        try {
          const args = typeof checkCommand.function.arguments === 'string' 
            ? JSON.parse(checkCommand.function.arguments)
            : checkCommand.function.arguments;
          if (args.session_name) return args.session_name;
        } catch (e) {
          // If arguments parsing fails, continue
        }
      }
    }
  } catch (e) {
    // Not JSON, continue with other checks
  }
  
  // Look for session_name attribute in the content
  const sessionNameMatch = contentStr.match(/session_name=["']([^"']+)["']/);
  if (sessionNameMatch) {
    return sessionNameMatch[1].trim();
  }
  
  return null;
}

// Helper to extract command output from tool result content
export function extractCommandOutput(
  content: string | object | undefined | null,
): string | null {
  const contentStr = normalizeContentToString(content);
  if (!contentStr) return null;

  try {
    // First try to parse the JSON content
    const parsedContent = JSON.parse(contentStr);
    
    // Handle check-command-output specific format
    if (parsedContent.output && typeof parsedContent.output === 'string') {
      return parsedContent.output;
    }
    
    if (parsedContent.content && typeof parsedContent.content === 'string') {
      // Look for a tool_result tag
      const toolResultMatch = parsedContent.content.match(
        /<tool_result>\s*<(?:execute-command|check-command-output)>([\s\S]*?)<\/(?:execute-command|check-command-output)>\s*<\/tool_result>/,
      );
      if (toolResultMatch) {
        return toolResultMatch[1].trim();
      }

      // Look for output field in a ToolResult pattern
      const outputMatch = parsedContent.content.match(
        /ToolResult\(.*?output='([\s\S]*?)'.*?\)/,
      );
      if (outputMatch) {
        return outputMatch[1];
      }

      // Return the content itself as a fallback
      return parsedContent.content;
    }
    
    // If parsedContent is the actual output (new format)
    if (typeof parsedContent === 'string') {
      return parsedContent;
    }
  } catch (e) {
    // If JSON parsing fails, try regex directly
    const toolResultMatch = contentStr.match(
      /<tool_result>\s*<(?:execute-command|check-command-output)>([\s\S]*?)<\/(?:execute-command|check-command-output)>\s*<\/tool_result>/,
    );
    if (toolResultMatch) {
      return toolResultMatch[1].trim();
    }

    const outputMatch = contentStr.match(
      /ToolResult\(.*?output='([\s\S]*?)'.*?\)/,
    );
    if (outputMatch) {
      return outputMatch[1];
    }
    
    // If no special format is found, return the content as-is
    // This handles cases where the output is stored directly
    if (!contentStr.startsWith('<') && !contentStr.includes('ToolResult')) {
      return contentStr;
    }
  }

  return contentStr;
}

// Helper to extract the exit code from tool result
export function extractExitCode(content: string | object | undefined | null): number | null {
  const contentStr = normalizeContentToString(content);
  if (!contentStr) return null;

  try {
    const exitCodeMatch = contentStr.match(/exit_code=(\d+)/);
    if (exitCodeMatch && exitCodeMatch[1]) {
      return parseInt(exitCodeMatch[1], 10);
    }
    return 0; // Assume success if no exit code found but command completed
  } catch (e) {
    return null;
  }
}

// Helper to extract file path from commands
export function extractFilePath(content: string | object | undefined | null): string | null {
  const contentStr = normalizeContentToString(content);
  if (!contentStr) return null;

  try {
    // Try to parse content as JSON first
    const parsedContent = JSON.parse(contentStr);
    if (parsedContent.content) {
      // Check if it's the new XML format
      if (isNewXmlFormat(parsedContent.content)) {
        const toolCalls = parseXmlToolCalls(parsedContent.content);
        if (toolCalls.length > 0 && toolCalls[0].parameters.file_path) {
          return cleanFilePath(toolCalls[0].parameters.file_path);
        }
      }
      
      // Fall back to old format
      const oldFormatMatch = parsedContent.content.match(
        /file_path=["']([^"']+)["']/,
      );
      if (oldFormatMatch) {
        return cleanFilePath(oldFormatMatch[1]);
      }
    }
  } catch (e) {
    // Fall back to direct regex search if JSON parsing fails
  }

  // Check if it's the new XML format in raw content
  if (isNewXmlFormat(contentStr)) {
    const toolCalls = parseXmlToolCalls(contentStr);
    if (toolCalls.length > 0 && toolCalls[0].parameters.file_path) {
      return cleanFilePath(toolCalls[0].parameters.file_path);
    }
  }

  // Direct regex search in the content string (old format)
  const directMatch = contentStr.match(/file_path=["']([^"']+)["']/);
  if (directMatch) {
    return cleanFilePath(directMatch[1]);
  }

  // Handle double-escaped JSON (old format)
  if (typeof content === 'string' && content.startsWith('"{') && content.endsWith('}"')) {
    try {
      // First parse to get the inner JSON string
      const innerString = JSON.parse(content);
      // Then parse the inner string to get the actual object
      const parsed = JSON.parse(innerString);
      if (parsed && typeof parsed === 'object') {
        if (parsed.file_path) {
          return cleanFilePath(parsed.file_path);
        }
        if (parsed.arguments && parsed.arguments.file_path) {
          return cleanFilePath(parsed.arguments.file_path);
        }
      }
    } catch (e) {
      // Continue with normal extraction
    }
  }

  // First, check if content is already a parsed object (new format after double-escape fix)
  if (typeof content === 'object' && content !== null) {
    try {
      // Check if it's a direct object with content field
      if ('content' in content && typeof content.content === 'string') {
        // Look for XML tags in the content string
        const xmlFilePathMatch =
          content.content.match(/<(?:create-file|delete-file|full-file-rewrite|str-replace)[^>]*\s+file_path=["']([\s\S]*?)["']/i) ||
          content.content.match(/<delete[^>]*\s+file_path=["']([\s\S]*?)["']/i) ||
          content.content.match(/<delete-file[^>]*>([^<]+)<\/delete-file>/i) ||
          content.content.match(/<(?:create-file|delete-file|full-file-rewrite)\s+file_path=["']([^"']+)/i);
        if (xmlFilePathMatch) {
          return cleanFilePath(xmlFilePathMatch[1]);
        }
      }
      
      // Check for direct file_path property
      if ('file_path' in content) {
        return cleanFilePath(content.file_path as string);
      }
      
      // Check for arguments.file_path
      if ('arguments' in content && content.arguments && typeof content.arguments === 'object') {
        const args = content.arguments as any;
        if (args.file_path) {
          return cleanFilePath(args.file_path);
        }
      }
    } catch (e) {
      // Continue with string parsing if object parsing fails
    }
  }

  // Try parsing as JSON string (old format)
  try {
    const parsedContent = JSON.parse(contentStr);
    if (parsedContent.file_path) {
      return cleanFilePath(parsedContent.file_path);
    }
    if (parsedContent.arguments && parsedContent.arguments.file_path) {
      return cleanFilePath(parsedContent.arguments.file_path);
    }
  } catch (e) {
    // Continue with original content if parsing fails
  }

  // Look for file_path in different formats
  const filePathMatch =
    contentStr.match(/file_path=["']([\s\S]*?)["']/i) ||
    contentStr.match(/target_file=["']([\s\S]*?)["']/i) ||
    contentStr.match(/path=["']([\s\S]*?)["']/i);
  if (filePathMatch) {
    const path = filePathMatch[1].trim();
    // Handle newlines and return first line if multiple lines
    return cleanFilePath(path);
  }

  // Look for file_path in XML-like tags (including incomplete ones for streaming)
  const xmlFilePathMatch =
    contentStr.match(/<(?:create-file|delete-file|full-file-rewrite|str-replace)[^>]*\s+file_path=["']([\s\S]*?)["']/i) ||
    contentStr.match(/<delete[^>]*\s+file_path=["']([\s\S]*?)["']/i) ||
    contentStr.match(/<delete-file[^>]*>([^<]+)<\/delete-file>/i) ||
    // Handle incomplete tags during streaming
    contentStr.match(/<(?:create-file|delete-file|full-file-rewrite)\s+file_path=["']([^"']+)/i);
  if (xmlFilePathMatch) {
    return cleanFilePath(xmlFilePathMatch[1]);
  }

  // Look for file paths in delete operations in particular
  if (
    contentStr.toLowerCase().includes('delete') ||
    contentStr.includes('delete-file')
  ) {
    // Look for patterns like "Deleting file: path/to/file.txt"
    const deletePathMatch = contentStr.match(
      /(?:delete|remove|deleting)\s+(?:file|the file)?:?\s+["']?([\w\-./\\]+\.\w+)["']?/i,
    );
    if (deletePathMatch) return cleanFilePath(deletePathMatch[1]);

    // Look for isolated file paths with extensions
    const fileMatch = contentStr.match(/["']?([\w\-./\\]+\.\w+)["']?/);
    if (fileMatch) return cleanFilePath(fileMatch[1]);
  }

  return null;
}

// Helper to clean and process a file path string, handling escaped chars
function cleanFilePath(path: string): string {
  if (!path) return path;

  // Handle escaped newlines and other escaped characters
  return path
    .replace(/\\n/g, '\n') // Replace \n with actual newlines
    .replace(/\\t/g, '\t') // Replace \t with actual tabs
    .replace(/\\r/g, '') // Remove \r
    .replace(/\\\\/g, '\\') // Replace \\ with \
    .replace(/\\"/g, '"') // Replace \" with "
    .replace(/\\'/g, "'") // Replace \' with '
    .split('\n')[0] // Take only the first line if multiline
    .trim(); // Trim whitespace
}

// Helper to extract str-replace old and new strings
export function extractStrReplaceContent(content: string | object | undefined | null): {
  oldStr: string | null;
  newStr: string | null;
} {
  const contentStr = normalizeContentToString(content);
  if (!contentStr) return { oldStr: null, newStr: null };

  // First try to extract from a str-replace tag with attributes
  const strReplaceMatch = contentStr.match(/<str-replace[^>]*>([\s\S]*?)<\/str-replace>/);
  if (strReplaceMatch) {
    const innerContent = strReplaceMatch[1];
    const oldMatch = innerContent.match(/<old_str>([\s\S]*?)<\/old_str>/);
    const newMatch = innerContent.match(/<new_str>([\s\S]*?)<\/new_str>/);
    
    return {
      oldStr: oldMatch ? oldMatch[1] : null,
      newStr: newMatch ? newMatch[1] : null,
    };
  }

  // Fall back to direct search for old_str and new_str tags
  const oldMatch = contentStr.match(/<old_str>([\s\S]*?)<\/old_str>/);
  const newMatch = contentStr.match(/<new_str>([\s\S]*?)<\/new_str>/);

  return {
    oldStr: oldMatch ? oldMatch[1] : null,
    newStr: newMatch ? newMatch[1] : null,
  };
}

// Helper to extract file content from create-file or file-rewrite
export function extractFileContent(
  content: string | object | undefined | null,
  toolType: 'create-file' | 'full-file-rewrite',
): string | null {
  const contentStr = normalizeContentToString(content);
  if (!contentStr) return null;

  try {
    // Try to parse content as JSON first
    const parsedContent = JSON.parse(contentStr);
    if (parsedContent.content) {
      // Check if it's the new XML format
      if (isNewXmlFormat(parsedContent.content)) {
        const toolCalls = parseXmlToolCalls(parsedContent.content);
        if (toolCalls.length > 0 && toolCalls[0].parameters.file_contents) {
          return processFileContent(toolCalls[0].parameters.file_contents);
        }
      }
      
      // Fall back to old format
      const tagName = toolType === 'create-file' ? 'create-file' : 'full-file-rewrite';
      const fileContentMatch = parsedContent.content.match(
        new RegExp(`<${tagName}[^>]*>([\\s\\S]*?)<\\/${tagName}>`, 'i'),
      );
      if (fileContentMatch) {
        return processFileContent(fileContentMatch[1]);
      }
    }
  } catch (e) {
    // Fall back to direct regex search if JSON parsing fails
  }

  // Check if it's the new XML format in raw content
  if (isNewXmlFormat(contentStr)) {
    const toolCalls = parseXmlToolCalls(contentStr);
    if (toolCalls.length > 0 && toolCalls[0].parameters.file_contents) {
      return processFileContent(toolCalls[0].parameters.file_contents);
    }
  }

  // Direct regex search in the content string (old format)
  const tagName = toolType === 'create-file' ? 'create-file' : 'full-file-rewrite';
  const fileContentMatch = contentStr.match(
    new RegExp(`<${tagName}[^>]*>([\\s\\S]*?)<\\/${tagName}>`, 'i'),
  );
  if (fileContentMatch) {
    return processFileContent(fileContentMatch[1]);
  }

  return null;
}

// Helper to process and clean file content
function processFileContent(content: string): string {
  if (!content) return content;

  // Handle escaped characters
  return content
    .replace(/\\n/g, '\n') // Replace \n with actual newlines
    .replace(/\\t/g, '\t') // Replace \t with actual tabs
    .replace(/\\r/g, '') // Remove \r
    .replace(/\\\\/g, '\\') // Replace \\ with \
    .replace(/\\"/g, '"') // Replace \" with "
    .replace(/\\'/g, "'"); // Replace \' with '
}

// Helper to determine file type (for syntax highlighting)
export function getFileType(filePath: string): string {
  const extension = filePath.split('.').pop()?.toLowerCase() || '';

  switch (extension) {
    case 'js':
      return 'JavaScript';
    case 'ts':
      return 'TypeScript';
    case 'jsx':
    case 'tsx':
      return 'React';
    case 'py':
      return 'Python';
    case 'html':
      return 'HTML';
    case 'css':
      return 'CSS';
    case 'json':
      return 'JSON';
    case 'md':
      return 'Markdown';
    default:
      return extension.toUpperCase() || 'Text';
  }
}

// Helper to extract URL from browser navigate operations
export function extractBrowserUrl(content: string | object | undefined | null): string | null {
  const contentStr = normalizeContentToString(content);
  if (!contentStr) return null;
  
  const urlMatch = contentStr.match(/url=["'](https?:\/\/[^"']+)["']/);
  return urlMatch ? urlMatch[1] : null;
}

// Helper to extract browser operation type
export function extractBrowserOperation(toolName: string | undefined): string {
  if (!toolName) return 'Browser Operation';

  const operation = toolName.replace('browser-', '').replace(/-/g, ' ');
  return operation.charAt(0).toUpperCase() + operation.slice(1);
}

// Helper to extract search query
export function extractSearchQuery(content: string | object | undefined | null): string | null {
  const contentStr = normalizeContentToString(content);
  if (!contentStr) return null;

  // First, look for ToolResult pattern in the content string
  const toolResultMatch = contentStr.match(
    /ToolResult\(.*?output='([\s\S]*?)'.*?\)/,
  );
  
  if (toolResultMatch) {
    try {
      // Parse the output JSON from ToolResult
      const outputJson = JSON.parse(toolResultMatch[1]);
      
      // Check if this is the new Tavily response format with query field
      if (outputJson.query && typeof outputJson.query === 'string') {
        return outputJson.query;
      }
    } catch (e) {
      // Continue with other extraction methods
    }
  }

  let contentToSearch = contentStr; // Start with the normalized content

  // Try parsing as JSON first
  try {
    const parsedContent = JSON.parse(contentStr);
    
    // Check if it's the new Tavily response format
    if (parsedContent.query && typeof parsedContent.query === 'string') {
      return parsedContent.query;
    }
    
    // Continue with existing logic for backward compatibility
    if (typeof parsedContent.content === 'string') {
      // If the outer content is JSON and has a 'content' string field,
      // use that inner content for searching the query.
      contentToSearch = parsedContent.content;

      // Also check common JSON structures within the outer parsed object itself
      if (typeof parsedContent.query === 'string') {
        return parsedContent.query;
      }
      if (
        typeof parsedContent.arguments === 'object' &&
        parsedContent.arguments !== null &&
        typeof parsedContent.arguments.query === 'string'
      ) {
        return parsedContent.arguments.query;
      }
      if (
        Array.isArray(parsedContent.tool_calls) &&
        parsedContent.tool_calls.length > 0
      ) {
        const toolCall = parsedContent.tool_calls[0];
        if (
          typeof toolCall.arguments === 'object' &&
          toolCall.arguments !== null &&
          typeof toolCall.arguments.query === 'string'
        ) {
          return toolCall.arguments.query;
        }
        if (typeof toolCall.arguments === 'string') {
          try {
            const argsParsed = JSON.parse(toolCall.arguments);
            if (typeof argsParsed.query === 'string') {
              return argsParsed.query;
            }
          } catch {}
        }
      }
    }
  } catch (e) {
    // If parsing fails, continue with the original content string
  }

  // Now search within contentToSearch (either original or nested content)

  // 1. Try regex for attribute within <web-search ...> tag (with or without attributes)
  const xmlQueryMatch = contentToSearch.match(
    /<web-search[^>]*\s+query=[\"']([^\"']*)["'][^>]*>/i,
  );
  if (xmlQueryMatch && xmlQueryMatch[1]) {
    return xmlQueryMatch[1].trim();
  }

  // 2. Try simple attribute regex (fallback, less specific)
  const simpleAttrMatch = contentToSearch.match(/query=[\"']([\s\S]*?)["']/i);
  if (simpleAttrMatch && simpleAttrMatch[1]) {
    return simpleAttrMatch[1].split(/[\"']/)[0].trim();
  }

  // 4. If nothing found after checking original/nested content and JSON structure, return null
  return null;
}

// Helper to extract URLs and titles with regex
export function extractUrlsAndTitles(
  content: string,
): Array<{ title: string; url: string; snippet?: string }> {
  const results: Array<{ title: string; url: string; snippet?: string }> = [];

  // Try to parse as JSON first to extract proper results
  try {
    const parsed = JSON.parse(content);
    if (Array.isArray(parsed)) {
      return parsed.map(result => ({
        title: result.title || '',
        url: result.url || '',
        snippet: result.content || result.snippet || '',
      }));
    }
    if (parsed.results && Array.isArray(parsed.results)) {
      return parsed.results.map(result => ({
        title: result.title || '',
        url: result.url || '',
        snippet: result.content || '',
      }));
    }
  } catch (e) {
    // Not valid JSON, continue with regex extraction
  }

  // Look for properly formatted JSON objects with title and url
  const jsonObjectPattern = /\{\s*"title"\s*:\s*"([^"]+)"\s*,\s*"url"\s*:\s*"(https?:\/\/[^"]+)"\s*(?:,\s*"content"\s*:\s*"([^"]*)")?\s*\}/g;
  let objectMatch;

  while ((objectMatch = jsonObjectPattern.exec(content)) !== null) {
    const title = objectMatch[1];
    const url = objectMatch[2];
    const snippet = objectMatch[3] || '';

    if (url && title && !results.some((r) => r.url === url)) {
      results.push({ title, url, snippet });
    }
  }

  // If we didn't find any results with the JSON fragment approach, fall back to standard URL extraction
  if (results.length === 0) {
    // Regex to find URLs, attempting to exclude common trailing unwanted characters/tags
    const urlRegex = /https?:\/\/[^\s"<]+/g;
    let match;

    while ((match = urlRegex.exec(content)) !== null) {
      let url = match[0];

      // --- Start: New Truncation Logic ---
      // Find the first occurrence of potential garbage separators like /n or \n after the protocol.
      const protocolEndIndex = url.indexOf('://');
      const searchStartIndex =
        protocolEndIndex !== -1 ? protocolEndIndex + 3 : 0;

      const newlineIndexN = url.indexOf('/n', searchStartIndex);
      const newlineIndexSlashN = url.indexOf('\\n', searchStartIndex);

      let firstNewlineIndex = -1;
      if (newlineIndexN !== -1 && newlineIndexSlashN !== -1) {
        firstNewlineIndex = Math.min(newlineIndexN, newlineIndexSlashN);
      } else if (newlineIndexN !== -1) {
        firstNewlineIndex = newlineIndexN;
      } else if (newlineIndexSlashN !== -1) {
        firstNewlineIndex = newlineIndexSlashN;
      }

      // If a newline indicator is found, truncate the URL there.
      if (firstNewlineIndex !== -1) {
        url = url.substring(0, firstNewlineIndex);
      }
      // --- End: New Truncation Logic ---

      // Basic cleaning: remove common tags or artifacts if they are directly appended
      url = url
        .replace(/<\/?url>$/, '')
        .replace(/<\/?content>$/, '')
        .replace(/%3C$/, ''); // Remove trailing %3C (less than sign)

      // Aggressive trailing character removal (common issues)
      // Apply this *after* potential truncation
      while (/[);.,\/]$/.test(url)) {
        url = url.slice(0, -1);
      }

      // Decode URI components to handle % sequences, but catch errors
      try {
        // Decode multiple times? Sometimes needed for double encoding
        url = decodeURIComponent(decodeURIComponent(url));
      } catch (e) {
        try {
          // Try decoding once if double decoding failed
          url = decodeURIComponent(url);
        } catch (e2) {
          console.warn('Failed to decode URL component:', url, e2);
        }
      }

      // Final cleaning for specific problematic sequences like ellipsis or remaining tags
      url = url.replace(/\u2026$/, ''); // Remove trailing ellipsis (…)
      url = url.replace(/<\/?url>$/, '').replace(/<\/?content>$/, ''); // Re-apply tag removal after decode

      // Try to find a title near this URL
      const urlIndex = match.index;
      const surroundingText = content.substring(
        Math.max(0, urlIndex - 100),
        urlIndex + url.length + 200,
      );

      // Look for title patterns more robustly
      const titleMatch =
        surroundingText.match(/title"?\s*:\s*"([^"]+)"/i) ||
        surroundingText.match(/Title[:\s]+([^\n<]+)/i) ||
        surroundingText.match(/\"(.*?)\"[\s\n]*?https?:\/\//);

      let title = cleanUrl(url); // Default to cleaned URL hostname/path
      if (titleMatch && titleMatch[1].trim()) {
        title = titleMatch[1].trim();
      }

      // Avoid adding duplicates if the cleaning resulted in the same URL
      if (url && !results.some((r) => r.url === url)) {
        results.push({
          title: title,
          url: url,
        });
      }
    }
  }

  return results;
}

// Helper to clean URL for display
export function cleanUrl(url: string): string {
  try {
    const urlObj = new URL(url);
    return (
      urlObj.hostname.replace('www.', '') +
      (urlObj.pathname !== '/' ? urlObj.pathname : '')
    );
  } catch (e) {
    return url;
  }
}

// Helper to extract URL for webpage crawling/scraping
export function extractCrawlUrl(content: string | object | undefined | null): string | null {
  const contentStr = normalizeContentToString(content);
  if (!contentStr) return null;

  try {
    // Try to parse content as JSON first (for the new format)
    const parsedContent = JSON.parse(contentStr);
    if (parsedContent.content) {
      // Look for URL in the content string (with or without attributes)
      const urlMatch = parsedContent.content.match(
        /<(?:crawl|scrape)-webpage[^>]*\s+url=["'](https?:\/\/[^"']+)["']/i,
      );
      if (urlMatch) return urlMatch[1];
    }
  } catch (e) {
    // Fall back to direct regex search if JSON parsing fails
  }

  // Direct regex search in the content string (updated to handle attributes)
  const urlMatch =
    contentStr.match(
      /<(?:crawl|scrape)-webpage[^>]*\s+url=["'](https?:\/\/[^"']+)["']/i,
    ) || contentStr.match(/url=["'](https?:\/\/[^"']+)["']/i);

  return urlMatch ? urlMatch[1] : null;
}

// Helper to extract webpage content from crawl/scrape result
export function extractWebpageContent(
  content: string | object | undefined | null,
): { title: string; text: string } | null {
  const contentStr = normalizeContentToString(content);
  if (!contentStr) return null;

  try {
    // Try to parse the JSON content
    const parsedContent = JSON.parse(contentStr);

    // Handle case where content is in parsedContent.content field
    if (parsedContent.content && typeof parsedContent.content === 'string') {
      // Look for tool_result tag (with attributes)
      const toolResultMatch = parsedContent.content.match(
        /<tool_result[^>]*>\s*<(?:crawl|scrape)-webpage[^>]*>([\s\S]*?)<\/(?:crawl|scrape)-webpage>\s*<\/tool_result>/,
      );
      if (toolResultMatch) {
        try {
          // Try to parse the content inside the tags
          const rawData = toolResultMatch[1];

          // Look for ToolResult pattern in the raw data
          const toolResultOutputMatch = rawData.match(
            /ToolResult\(.*?output='([\s\S]*?)'.*?\)/,
          );
          if (toolResultOutputMatch) {
            try {
              // If ToolResult pattern found, try to parse its output which may be a stringified JSON
              const outputJson = JSON.parse(
                toolResultOutputMatch[1]
                  .replace(/\\\\n/g, '\\n')
                  .replace(/\\\\u/g, '\\u'),
              );

              // Handle array format (first item)
              if (Array.isArray(outputJson) && outputJson.length > 0) {
                const item = outputJson[0];
                return {
                  title: item.Title || item.title || '',
                  text: item.Text || item.text || item.content || '',
                };
              }

              // Handle direct object format
              return {
                title: outputJson.Title || outputJson.title || '',
                text:
                  outputJson.Text || outputJson.text || outputJson.content || '',
              };
            } catch (e) {
              // If parsing fails, use the raw output
              return {
                title: 'Webpage Content',
                text: toolResultOutputMatch[1],
              };
            }
          }

          // Try to parse as direct JSON if no ToolResult pattern
          const crawlData = JSON.parse(rawData);

          // Handle array format
          if (Array.isArray(crawlData) && crawlData.length > 0) {
            const item = crawlData[0];
            return {
              title: item.Title || item.title || '',
              text: item.Text || item.text || item.content || '',
            };
          }

          // Handle direct object format
          return {
            title: crawlData.Title || crawlData.title || '',
            text: crawlData.Text || crawlData.text || crawlData.content || '',
          };
        } catch (e) {
          // Fallback to basic text extraction
          return {
            title: 'Webpage Content',
            text: toolResultMatch[1],
          };
        }
      }

      // Handle ToolResult pattern in the content directly
      const toolResultOutputMatch = parsedContent.content.match(
        /ToolResult\(.*?output='([\s\S]*?)'.*?\)/,
      );
      if (toolResultOutputMatch) {
        try {
          // Parse the output which might be a stringified JSON
          const outputJson = JSON.parse(
            toolResultOutputMatch[1]
              .replace(/\\\\n/g, '\\n')
              .replace(/\\\\u/g, '\\u'),
          );

          // Handle array format
          if (Array.isArray(outputJson) && outputJson.length > 0) {
            const item = outputJson[0];
            return {
              title: item.Title || item.title || '',
              text: item.Text || item.text || item.content || '',
            };
          }

          // Handle direct object format
          return {
            title: outputJson.Title || outputJson.title || '',
            text:
              outputJson.Text || outputJson.text || outputJson.content || '',
          };
        } catch (e) {
          // If parsing fails, use the raw output
          return {
            title: 'Webpage Content',
            text: toolResultOutputMatch[1],
          };
        }
      }
    }

    // Direct handling of <crawl-webpage> or <scrape-webpage> format outside of content field (with attributes)
    const webpageMatch = contentStr.match(
      /<(?:crawl|scrape)-webpage[^>]*>([\s\S]*?)<\/(?:crawl|scrape)-webpage>/,
    );
    if (webpageMatch) {
      const rawData = webpageMatch[1];

      // Look for ToolResult pattern
      const toolResultOutputMatch = rawData.match(
        /ToolResult\(.*?output='([\s\S]*?)'.*?\)/,
      );
      if (toolResultOutputMatch) {
        try {
          // Parse the output which might be a stringified JSON
          const outputString = toolResultOutputMatch[1]
            .replace(/\\\\n/g, '\\n')
            .replace(/\\\\u/g, '\\u');
          const outputJson = JSON.parse(outputString);

          // Handle array format
          if (Array.isArray(outputJson) && outputJson.length > 0) {
            const item = outputJson[0];
            return {
              title:
                item.Title ||
                item.title ||
                (item.URL ? new URL(item.URL).hostname : ''),
              text: item.Text || item.text || item.content || '',
            };
          }

          // Handle direct object format
          return {
            title: outputJson.Title || outputJson.title || '',
            text:
              outputJson.Text || outputJson.text || outputJson.content || '',
          };
        } catch (e) {
          // If parsing fails, use the raw output
          return {
            title: 'Webpage Content',
            text: toolResultOutputMatch[1],
          };
        }
      }
    }

    // Direct content extraction from parsed JSON if it's an array
    if (Array.isArray(parsedContent) && parsedContent.length > 0) {
      const item = parsedContent[0];
      return {
        title: item.Title || item.title || '',
        text: item.Text || item.text || item.content || '',
      };
    }

    // Direct content extraction from parsed JSON as object
    if (typeof parsedContent === 'object' && parsedContent !== null) {
      // Check if it's already the webpage data (new format after double-escape fix)
      if ('Title' in parsedContent || 'title' in parsedContent || 'Text' in parsedContent || 'text' in parsedContent) {
      return {
        title: parsedContent.Title || parsedContent.title || 'Webpage Content',
        text:
          parsedContent.Text ||
          parsedContent.text ||
          parsedContent.content ||
            '',
        };
      }
      
      // Otherwise, try to stringify it
      return {
        title: 'Webpage Content',
        text: JSON.stringify(parsedContent),
      };
    }
  } catch (e) {
    // Last resort, try to match the ToolResult pattern directly in the raw content
    const toolResultMatch = contentStr.match(
      /ToolResult\(.*?output='([\s\S]*?)'.*?\)/,
    );
    if (toolResultMatch) {
      try {
        // Try to parse the output which might be a stringified JSON
        const outputJson = JSON.parse(
          toolResultMatch[1].replace(/\\\\n/g, '\\n').replace(/\\\\u/g, '\\u'),
        );

        // Handle array format
        if (Array.isArray(outputJson) && outputJson.length > 0) {
          const item = outputJson[0];
          return {
            title: item.Title || item.title || '',
            text: item.Text || item.text || item.content || '',
          };
        }

        // Handle direct object format
        return {
          title: outputJson.Title || outputJson.title || '',
          text: outputJson.Text || outputJson.text || outputJson.content || '',
        };
      } catch (e) {
        // If parsing fails, use the raw output
        return {
          title: 'Webpage Content',
          text: toolResultMatch[1],
        };
      }
    }

    // If all else fails, return the content as-is
    if (contentStr) {
      return {
        title: 'Webpage Content',
        text: contentStr,
      };
    }
  }

  return null;
}

// Helper to extract search results from tool response
export function extractSearchResults(
  content: string | object | undefined | null,
): Array<{ title: string; url: string; snippet?: string }> {
  const contentStr = normalizeContentToString(content);
  if (!contentStr) return [];

    try {
    // Instead of trying to parse the complex ToolResult JSON, 
    // let's look for the results array pattern directly in the content
    
    // Look for the results array pattern within the content
    const resultsPattern = /"results":\s*\[([^\]]*(?:\[[^\]]*\][^\]]*)*)\]/;
    const resultsMatch = contentStr.match(resultsPattern);
    
    if (resultsMatch) {
      try {
        // Extract just the results array and parse it
        const resultsArrayStr = '[' + resultsMatch[1] + ']';
        const results = JSON.parse(resultsArrayStr);
        
        if (Array.isArray(results)) {
          return results.map(result => ({
            title: result.title || '',
            url: result.url || '',
            snippet: result.content || '',
          }));
        }
      } catch (e) {
        console.warn('Failed to parse results array:', e);
      }
    }
    
    // Fallback: Look for individual result objects
    const resultObjectPattern = /\{\s*"url":\s*"([^"]+)"\s*,\s*"title":\s*"([^"]+)"\s*,\s*"content":\s*"([^"]*)"[^}]*\}/g;
    const results = [];
    let match;
    
    while ((match = resultObjectPattern.exec(contentStr)) !== null) {
      results.push({
        url: match[1],
        title: match[2],
        snippet: match[3],
      });
    }
    
    if (results.length > 0) {
      return results;
    }

    // Try parsing the entire content as JSON (for direct Tavily responses)
    const parsedContent = JSON.parse(contentStr);
    
    // Check if this is the new Tavily response format
    if (parsedContent.results && Array.isArray(parsedContent.results)) {
      return parsedContent.results.map(result => ({
        title: result.title || '',
        url: result.url || '',
        snippet: result.content || '',
      }));
    }
    
    // Continue with existing logic for backward compatibility
    if (parsedContent.content && typeof parsedContent.content === 'string') {
      // Look for a tool_result tag (with attributes)
      const toolResultTagMatch = parsedContent.content.match(
        /<tool_result[^>]*>\s*<web-search[^>]*>([\s\S]*?)<\/web-search>\s*<\/tool_result>/,
      );
      if (toolResultTagMatch) {
        // Try to parse the results array
        try {
          return JSON.parse(toolResultTagMatch[1]);
        } catch (e) {
          // Fallback to regex extraction of URLs and titles
          return extractUrlsAndTitles(toolResultTagMatch[1]);
        }
      }

      // Try to find JSON array in the content
      const jsonArrayMatch = parsedContent.content.match(/\[\s*{[\s\S]*}\s*\]/);
      if (jsonArrayMatch) {
        try {
          return JSON.parse(jsonArrayMatch[0]);
        } catch (e) {
          return extractUrlsAndTitles(parsedContent.content);
        }
      }

      // If none of the above worked, try the whole content
      return extractUrlsAndTitles(parsedContent.content);
    }
  } catch (e) {
    // If JSON parsing fails, extract directly from the content
    return extractUrlsAndTitles(contentStr);
  }

  // Last resort fallback
  return extractUrlsAndTitles(contentStr);
}

// Function to determine which tool component to render based on the tool name
export function getToolComponent(toolName: string): string {
  if (!toolName) return 'GenericToolView';

  const normalizedName = toolName.toLowerCase();

  // Map specific tool names to their respective components
  switch (normalizedName) {
    // Browser tools
    case 'browser-navigate':
    case 'browser-click':
    case 'browser-extract':
    case 'browser-fill':
    case 'browser-wait':
    case 'browser-screenshot':
      return 'BrowserToolView';

    // Command execution
    case 'execute-command':
      return 'CommandToolView';

    // File operations
    case 'create-file':
    case 'delete-file':
    case 'full-file-rewrite':
    case 'read-file':
      return 'FileOperationToolView';

    // String operations
    case 'str-replace':
      return 'StrReplaceToolView';

    // Web operations
    case 'web-search':
      return 'WebSearchToolView';
    case 'crawl-webpage':
      return 'WebCrawlToolView';
    case 'scrape-webpage':
      return 'WebScrapeToolView';

    // Data provider operations
    case 'execute-data-provider-call':
    case 'get-data-provider-endpoints':
      return 'DataProviderToolView';


    //Deploy
    case 'deploy':
      return 'DeployToolView';

    // Default
    default:
      return 'GenericToolView';
  }
}

// Helper function to normalize content to string
export function normalizeContentToString(content: string | object | undefined | null): string | null {
  if (!content) return null;
  
  if (typeof content === 'string') {
    // Check if it's a double-escaped JSON string (old format)
    if (content.startsWith('"{') && content.endsWith('}"')) {
      try {
        // First parse to get the inner JSON string
        const innerString = JSON.parse(content);
        // Then parse the inner string to get the actual object
        const parsed = JSON.parse(innerString);
        // Return the content field if it exists
        if (parsed && typeof parsed === 'object' && 'content' in parsed) {
          return parsed.content;
        }
        // Otherwise return the stringified object
        return JSON.stringify(parsed);
      } catch (e) {
        // If parsing fails, return as is
      }
    }
    return content;
  }
  
  if (typeof content === 'object' && content !== null) {
    try {
      // Handle case where content is a parsed object with content field (new format)
      if ('content' in content && typeof content.content === 'string') {
        return content.content;
      } 
      // Handle case where content is a parsed object with content field that's also an object
      else if ('content' in content && typeof content.content === 'object' && content.content !== null) {
        // Check if the nested content has a content field
        if ('content' in content.content && typeof content.content.content === 'string') {
          return content.content.content;
        }
        // Try to stringify nested content object
        return JSON.stringify(content.content);
      }
      // Handle message format {role: 'tool', content: '...'}
      else if ('role' in content && 'content' in content && typeof content.content === 'string') {
        return content.content;
      } 
      // Handle nested message format {role: 'assistant', content: {role: 'assistant', content: '...'}}
      else if ('role' in content && 'content' in content && typeof content.content === 'object' && content.content !== null) {
        if ('content' in content.content && typeof content.content.content === 'string') {
          return content.content.content;
        }
        // Try to stringify nested content object
        return JSON.stringify(content.content);
      } 
      // Handle direct object that might be the content itself (new format)
      else {
        // If it looks like it might contain XML or structured content, stringify it
        const stringified = JSON.stringify(content);
        // Check if the stringified version contains XML tags or other structured content
        if (stringified.includes('<') || stringified.includes('file_path') || stringified.includes('command')) {
          return stringified;
        }
        // Otherwise, try to extract meaningful content
        return stringified;
      }
    } catch (e) {
      console.error('Error in normalizeContentToString:', e, 'Content:', content);
      return null;
    }
  }
  
  return null;
}

// Helper function to extract file content for streaming (handles incomplete XML)
export function extractStreamingFileContent(
  content: string | object | undefined | null,
  toolType: 'create-file' | 'full-file-rewrite',
): string | null {
  const contentStr = normalizeContentToString(content);
  if (!contentStr) return null;

  const tagName = toolType === 'create-file' ? 'create-file' : 'full-file-rewrite';
  
  // First check if content is already a parsed object (new format)
  if (typeof content === 'object' && content !== null) {
    try {
      if ('content' in content && typeof content.content === 'string') {
        // Look for the opening tag
        const openTagMatch = content.content.match(new RegExp(`<${tagName}[^>]*>`, 'i'));
        if (openTagMatch) {
          // Find where the tag ends
          const tagEndIndex = content.content.indexOf(openTagMatch[0]) + openTagMatch[0].length;
          // Extract everything after the opening tag
          const afterTag = content.content.substring(tagEndIndex);
          
          // Check if there's a closing tag
          const closeTagMatch = afterTag.match(new RegExp(`<\\/${tagName}>`, 'i'));
          if (closeTagMatch) {
            // Return content between tags
            return processFileContent(afterTag.substring(0, closeTagMatch.index));
          } else {
            // No closing tag yet (streaming), return what we have
            return processFileContent(afterTag);
          }
        }
      }
    } catch (e) {
      // Continue with string parsing
    }
  }

  // Fallback to string-based extraction
  // Look for the opening tag
  const openTagMatch = contentStr.match(new RegExp(`<${tagName}[^>]*>`, 'i'));
  if (openTagMatch) {
    // Find where the tag ends
    const tagEndIndex = contentStr.indexOf(openTagMatch[0]) + openTagMatch[0].length;
    // Extract everything after the opening tag
    const afterTag = contentStr.substring(tagEndIndex);
    
    // Check if there's a closing tag
    const closeTagMatch = afterTag.match(new RegExp(`<\\/${tagName}>`, 'i'));
    if (closeTagMatch) {
      // Return content between tags
      return processFileContent(afterTag.substring(0, closeTagMatch.index));
    } else {
      // No closing tag yet (streaming), return what we have
      return processFileContent(afterTag);
    }
  }

  return null;
}

export const getFileIconAndColor = (filename: string) => {
  const ext = filename.split('.').pop()?.toLowerCase();
  
  switch (ext) {
    case 'js':
    case 'jsx':
    case 'ts':
    case 'tsx':
      return { 
        icon: FileCode, 
        color: 'text-yellow-500 dark:text-yellow-400', 
        bgColor: 'bg-gradient-to-br from-yellow-500/20 to-yellow-600/10 border border-yellow-500/20' 
      };
    case 'py':
      return { 
        icon: FileCode, 
        color: 'text-blue-500 dark:text-blue-400', 
        bgColor: 'bg-gradient-to-br from-blue-500/20 to-blue-600/10 border border-blue-500/20' 
      };
    case 'html':
    case 'css':
    case 'scss':
      return { 
        icon: FileCode, 
        color: 'text-orange-500 dark:text-orange-400', 
        bgColor: 'bg-gradient-to-br from-orange-500/20 to-orange-600/10 border border-orange-500/20' 
      };
    
    // Data files
    case 'json':
      return { 
        icon: FileJson, 
        color: 'text-green-500 dark:text-green-400', 
        bgColor: 'bg-gradient-to-br from-green-500/20 to-green-600/10 border border-green-500/20' 
      };
    case 'csv':
      return { 
        icon: Table, 
        color: 'text-emerald-500 dark:text-emerald-400', 
        bgColor: 'bg-gradient-to-br from-emerald-500/20 to-emerald-600/10 border border-emerald-500/20' 
      };
    case 'xml':
    case 'yaml':
    case 'yml':
      return { 
        icon: FileCode, 
        color: 'text-purple-500 dark:text-purple-400', 
        bgColor: 'bg-gradient-to-br from-purple-500/20 to-purple-600/10 border border-purple-500/20' 
      };
    
    // Image files
    case 'jpg':
    case 'jpeg':
    case 'png':
    case 'gif':
    case 'svg':
    case 'webp':
      return { 
        icon: FileImage, 
        color: 'text-pink-500 dark:text-pink-400', 
        bgColor: 'bg-gradient-to-br from-pink-500/20 to-pink-600/10 border border-pink-500/20' 
      };
    
    // Document files
    case 'md':
    case 'mdx':
      return { 
        icon: FileText, 
        color: 'text-slate-500 dark:text-slate-400', 
        bgColor: 'bg-gradient-to-br from-slate-500/20 to-slate-600/10 border border-slate-500/20' 
      };
    case 'txt':
      return { 
        icon: FileText, 
        color: 'text-zinc-500 dark:text-zinc-400', 
        bgColor: 'bg-gradient-to-br from-zinc-500/20 to-zinc-600/10 border border-zinc-500/20' 
      };
    case 'pdf':
      return { 
        icon: FileType, 
        color: 'text-red-500 dark:text-red-400', 
        bgColor: 'bg-gradient-to-br from-red-500/20 to-red-600/10 border border-red-500/20' 
      };
    
    // Media files
    case 'mp4':
    case 'avi':
    case 'mov':
      return { 
        icon: FileVideo, 
        color: 'text-indigo-500 dark:text-indigo-400', 
        bgColor: 'bg-gradient-to-br from-indigo-500/20 to-indigo-600/10 border border-indigo-500/20' 
      };
    case 'mp3':
    case 'wav':
    case 'ogg':
      return { 
        icon: FileAudio, 
        color: 'text-teal-500 dark:text-teal-400', 
        bgColor: 'bg-gradient-to-br from-teal-500/20 to-teal-600/10 border border-teal-500/20' 
      };
    
    // Archive files
    case 'zip':
    case 'tar':
    case 'gz':
    case 'rar':
      return { 
        icon: FileArchive, 
        color: 'text-amber-500 dark:text-amber-400', 
        bgColor: 'bg-gradient-to-br from-amber-500/20 to-amber-600/10 border border-amber-500/20' 
      };
    
    // Default
    default:
      if (!ext || filename.includes('/')) {
        return { 
          icon: FolderOpen, 
          color: 'text-blue-500 dark:text-blue-400', 
          bgColor: 'bg-gradient-to-br from-blue-500/20 to-blue-600/10 border border-blue-500/20' 
        };
      }
      return { 
        icon: File, 
        color: 'text-zinc-500 dark:text-zinc-400', 
        bgColor: 'bg-gradient-to-br from-zinc-500/20 to-zinc-600/10 border border-zinc-500/20' 
      };
  }
};

/**
 * Extract tool data from content using the new parser with backwards compatibility
 */
export function extractToolData(content: any): {
  toolResult: ParsedToolResult | null;
  arguments: Record<string, any>;
  filePath: string | null;
  fileContent: string | null;
  command: string | null;
  url: string | null;
  query: string | null;
} {
  const toolResult = parseToolResult(content);
  
  if (toolResult) {
    const args = toolResult.arguments || {};
    return {
      toolResult,
      arguments: args,
      filePath: args.file_path || args.path || null,
      fileContent: args.file_contents || args.content || null,
      command: args.command || null,
      url: args.url || null,
      query: args.query || null,
    };
  }

  // Fallback to legacy parsing if new format not detected
  return {
    toolResult: null,
    arguments: {},
    filePath: null,
    fileContent: null,
    command: null,
    url: null,
    query: null,
  };
}<|MERGE_RESOLUTION|>--- conflicted
+++ resolved
@@ -54,14 +54,11 @@
     'execute-data-provider-call': 'Data Provider Call',
     'get-data-provider-endpoints': 'Data Endpoints',
     'deploy': 'Deploy',
-<<<<<<< HEAD
-=======
 
     // Clado / FindAnything mapping
     'search-linkedin-users': 'Using FindAnything',
     'enrich-linkedin-profile': 'Using FindAnything',
     'clado-tool': 'Using FindAnything',
->>>>>>> 17139de2
 
     'generic-tool': 'Tool',
     'default': 'Tool',
