--- conflicted
+++ resolved
@@ -1,6 +1,6 @@
-# Atlas Self-Hosting Guide
-
-This guide provides detailed instructions for setting up and hosting your own instance of Atlas, an open-source generalist AI agent.
+# Suna Self-Hosting Guide
+
+This guide provides detailed instructions for setting up and hosting your own instance of Suna, an open-source generalist AI agent.
 
 ## Table of Contents
 
@@ -13,7 +13,7 @@
 
 ## Overview
 
-Atlas consists of four main components:
+Suna consists of four main components:
 
 1. **Backend API** - Python/FastAPI service for REST endpoints, thread management, and LLM integration
 2. **Backend Worker** - Python/Dramatiq worker service for handling agent tasks
@@ -75,8 +75,8 @@
 ### 1. Clone the Repository
 
 ```bash
-git clone https://github.com/Atlas-ai/Atlas.git
-cd Atlas
+git clone https://github.com/kortix-ai/suna.git
+cd suna
 ```
 
 ### 2. Run the Setup Wizard
@@ -94,7 +94,7 @@
 - Set up the Supabase database
 - Configure environment files
 - Install dependencies
-- Start Atlas using your preferred method
+- Start Suna using your preferred method
 
 ### 3. Supabase Configuration
 
@@ -115,11 +115,7 @@
 1. Create a Daytona account
 2. Generate an API key
 3. Create a Docker image:
-<<<<<<< HEAD
-   - Image name: `Atlas/Atlas:0.1.2.8`
-=======
    - Image name: `kortix/suna:0.1.3`
->>>>>>> 95327e6e
    - Entrypoint: `/usr/bin/supervisord -n -c /etc/supervisor/conf.d/supervisord.conf`
 
 ## Manual Configuration
@@ -196,7 +192,7 @@
 
 ## Startup Options
 
-Atlas can be started in two ways:
+Suna can be started in two ways:
 
 ### 1. Using Docker Compose (Recommended)
 
@@ -286,4 +282,4 @@
 
 ---
 
-For further assistance, join the [Atlas Discord Community](https://discord.gg/Py6pCBUUPw) or check the [GitHub repository](https://github.com/Atlas-ai/Atlas) for updates and issues.+For further assistance, join the [Suna Discord Community](https://discord.gg/Py6pCBUUPw) or check the [GitHub repository](https://github.com/kortix-ai/suna) for updates and issues.