# Atlas Self-Hosting Guide

This guide provides detailed instructions for setting up and hosting your own instance of Atlas, an open-source generalist AI agent.

## Table of Contents

- [Overview](#overview)
- [Prerequisites](#prerequisites)
- [Installation Steps](#installation-steps)
- [Manual Configuration](#manual-configuration)
- [Post-Installation Steps](#post-installation-steps)
- [Troubleshooting](#troubleshooting)

## Overview

Atlas consists of four main components:

1. **Backend API** - Python/FastAPI service for REST endpoints, thread management, and LLM integration
2. **Backend Worker** - Python/Dramatiq worker service for handling agent tasks
3. **Frontend** - Next.js/React application providing the user interface
4. **Agent Docker** - Isolated execution environment for each agent
5. **Supabase Database** - Handles data persistence and authentication

## Prerequisites

Before starting the installation process, you'll need to set up the following:

### 1. Supabase Project

1. Create an account at [Supabase](https://supabase.com/)
2. Create a new project
3. Note down the following information (found in Project Settings → API):
   - Project URL (e.g., `https://abcdefg.supabase.co`)
   - API keys (anon key and service role key)

### 2. API Keys

Obtain the following API keys:

#### Required

- **LLM Provider** (at least one of the following):

  - [Anthropic](https://console.anthropic.com/) - Recommended for best performance
  - [OpenAI](https://platform.openai.com/)
  - [Groq](https://console.groq.com/)
  - [OpenRouter](https://openrouter.ai/)
  - [AWS Bedrock](https://aws.amazon.com/bedrock/)

- **Search and Web Scraping**:

  - [Tavily](https://tavily.com/) - For enhanced search capabilities
  - [Firecrawl](https://firecrawl.dev/) - For web scraping capabilities

- **Agent Execution**:
  - [Daytona](https://app.daytona.io/) - For secure agent execution

#### Optional

- **RapidAPI** - For accessing additional API services (optional)

### 3. Required Software

Ensure the following tools are installed on your system:

- **[Git](https://git-scm.com/downloads)**
- **[Docker](https://docs.docker.com/get-docker/)**
- **[Python 3.11](https://www.python.org/downloads/)**
- **[Poetry](https://python-poetry.org/docs/#installation)**
- **[Node.js & npm](https://nodejs.org/en/download/)**
- **[Supabase CLI](https://supabase.com/docs/guides/local-development/cli/getting-started)**

## Installation Steps

### 1. Clone the Repository

```bash
git clone https://github.com/Atlas-ai/Atlas.git
cd Atlas
```

### 2. Run the Setup Wizard

The setup wizard will guide you through the installation process:

```bash
python setup.py
```

The wizard will:

- Check if all required tools are installed
- Collect your API keys and configuration information
- Set up the Supabase database
- Configure environment files
- Install dependencies
- Start Atlas using your preferred method

### 3. Supabase Configuration

During setup, you'll need to:

1. Log in to the Supabase CLI
2. Link your local project to your Supabase project
3. Push database migrations
4. Manually expose the 'basejump' schema in Supabase:
   - Go to your Supabase project
   - Navigate to Project Settings → API
   - Add 'basejump' to the Exposed Schema section

### 4. Daytona Configuration

As part of the setup, you'll need to:

1. Create a Daytona account
2. Generate an API key
3. Create a Docker image:
<<<<<<< HEAD
   - Image name: `Atlas/Atlas:0.1.2.8`
=======
   - Image name: `kortix/suna:0.1.3`
>>>>>>> 3b863179
   - Entrypoint: `/usr/bin/supervisord -n -c /etc/supervisor/conf.d/supervisord.conf`

## Manual Configuration

If you prefer to configure your installation manually, or if you need to modify the configuration after installation, here's what you need to know:

### Backend Configuration (.env)

The backend configuration is stored in `backend/.env`

Example configuration:

```sh
# Environment Mode
ENV_MODE=local

# DATABASE
SUPABASE_URL=https://your-project.supabase.co
SUPABASE_ANON_KEY=your-anon-key
SUPABASE_SERVICE_ROLE_KEY=your-service-role-key

# REDIS
REDIS_HOST=redis
REDIS_PORT=6379
REDIS_PASSWORD=
REDIS_SSL=false

# RABBITMQ
RABBITMQ_HOST=rabbitmq
RABBITMQ_PORT=5672

# LLM Providers
ANTHROPIC_API_KEY=your-anthropic-key
OPENAI_API_KEY=your-openai-key
MODEL_TO_USE=anthropic/claude-3-7-sonnet-latest

# WEB SEARCH
TAVILY_API_KEY=your-tavily-key

# WEB SCRAPE
FIRECRAWL_API_KEY=your-firecrawl-key
FIRECRAWL_URL=https://api.firecrawl.dev

# Sandbox container provider
DAYTONA_API_KEY=your-daytona-key
DAYTONA_SERVER_URL=https://app.daytona.io/api
DAYTONA_TARGET=us

NEXT_PUBLIC_URL=http://localhost:3000
```

### Frontend Configuration (.env.local)

The frontend configuration is stored in `frontend/.env.local` and includes:

- Supabase connection details
- Backend API URL

Example configuration:

```sh
NEXT_PUBLIC_SUPABASE_URL=https://your-project.supabase.co
NEXT_PUBLIC_SUPABASE_ANON_KEY=your-anon-key
NEXT_PUBLIC_BACKEND_URL=http://backend:8000/api
NEXT_PUBLIC_URL=http://localhost:3000
```

## Post-Installation Steps

After completing the installation, you'll need to:

1. **Create an account** - Use Supabase authentication to create your first account
2. **Verify installations** - Check that all components are running correctly

## Startup Options

Atlas can be started in two ways:

### 1. Using Docker Compose (Recommended)

This method starts all required services in Docker containers:

```bash
docker compose up -d # Use `docker compose down` to stop it later
# or
python start.py # Use the same to stop it later
```

### 2. Manual Startup

This method requires you to start each component separately:

1. Start Redis and RabbitMQ (required for backend):

```bash
docker compose up redis rabbitmq -d
```

2. Start the frontend (in one terminal):

```bash
cd frontend
npm run dev
```

3. Start the backend (in another terminal):

```bash
cd backend
poetry run python3.11 api.py
```

4. Start the worker (in one more terminal):

```bash
cd backend
poetry run python3.11 -m dramatiq run_agent_background
```

## Troubleshooting

### Common Issues

1. **Docker services not starting**

   - Check Docker logs: `docker compose logs`
   - Ensure Docker is running correctly
   - Verify port availability (3000 for frontend, 8000 for backend)

2. **Database connection issues**

   - Verify Supabase configuration
   - Check if 'basejump' schema is exposed in Supabase

3. **LLM API key issues**

   - Verify API keys are correctly entered
   - Check for API usage limits or restrictions

4. **Daytona connection issues**
   - Verify Daytona API key
   - Check if the container image is correctly configured

### Logs

To view logs and diagnose issues:

```bash
# Docker Compose logs
docker compose logs -f

# Frontend logs (manual setup)
cd frontend
npm run dev

# Backend logs (manual setup)
cd backend
poetry run python3.11 api.py

# Worker logs (manual setup)
cd backend
poetry run python3.11 -m dramatiq run_agent_background
```

---

For further assistance, join the [Atlas Discord Community](https://discord.gg/Py6pCBUUPw) or check the [GitHub repository](https://github.com/Atlas-ai/Atlas) for updates and issues.<|MERGE_RESOLUTION|>--- conflicted
+++ resolved
@@ -115,11 +115,7 @@
 1. Create a Daytona account
 2. Generate an API key
 3. Create a Docker image:
-<<<<<<< HEAD
-   - Image name: `Atlas/Atlas:0.1.2.8`
-=======
    - Image name: `kortix/suna:0.1.3`
->>>>>>> 3b863179
    - Entrypoint: `/usr/bin/supervisord -n -c /etc/supervisor/conf.d/supervisord.conf`
 
 ## Manual Configuration
