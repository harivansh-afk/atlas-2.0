#!/usr/bin/env python3
import os
import sys
import time
import platform
import subprocess
from getpass import getpass
import re
import json


IS_WINDOWS = platform.system() == "Windows"


# ANSI colors for pretty output
class Colors:
    HEADER = "\033[95m"
    BLUE = "\033[94m"
    CYAN = "\033[96m"
    GREEN = "\033[92m"
    YELLOW = "\033[93m"
    RED = "\033[91m"
    ENDC = "\033[0m"
    BOLD = "\033[1m"
    UNDERLINE = "\033[4m"


def print_banner():
    """Print Atlas setup banner"""
    print(
        f"""
{Colors.BLUE}{Colors.BOLD}
   ███████╗██╗   ██╗███╗   ██╗ █████╗
   ██╔════╝██║   ██║████╗  ██║██╔══██╗
   ███████╗██║   ██║██╔██╗ ██║███████║
   ╚════██║██║   ██║██║╚██╗██║██╔══██║
   ███████║╚██████╔╝██║ ╚████║██║  ██║
   ╚══════╝ ╚═════╝ ╚═╝  ╚═══╝╚═╝  ╚═╝

   Setup Wizard
{Colors.ENDC}
"""
    )


PROGRESS_FILE = ".setup_progress"


def save_progress(step):
    with open(PROGRESS_FILE, "w") as f:
        f.write(str(step))


def load_progress():
    if os.path.exists(PROGRESS_FILE):
        with open(PROGRESS_FILE, "r") as f:
            try:
                return int(f.read().strip())
            except ValueError:
                return 0
    return 0


def clear_progress():
    if os.path.exists(PROGRESS_FILE):
        os.remove(PROGRESS_FILE)


ENV_DATA_FILE = ".setup_env.json"


def save_env_data(env_data):
    with open(ENV_DATA_FILE, "w") as f:
        json.dump(env_data, f)


def load_env_data():
    if os.path.exists(ENV_DATA_FILE):
        with open(ENV_DATA_FILE, "r") as f:
            return json.load(f)
    return {"supabase": {}, "daytona": {}, "llm": {}, "search": {}, "rapidapi": {}}


def print_step(step_num, total_steps, step_name):
    """Print a step header"""
    print(
        f"\n{Colors.BLUE}{Colors.BOLD}Step {step_num}/{total_steps}: {step_name}{Colors.ENDC}"
    )
    print(f"{Colors.CYAN}{'='*50}{Colors.ENDC}\n")


def print_info(message):
    """Print info message"""
    print(f"{Colors.CYAN}ℹ️  {message}{Colors.ENDC}")


def print_success(message):
    """Print success message"""
    print(f"{Colors.GREEN}✅  {message}{Colors.ENDC}")


def print_warning(message):
    """Print warning message"""
    print(f"{Colors.YELLOW}⚠️  {message}{Colors.ENDC}")


def print_error(message):
    """Print error message"""
    print(f"{Colors.RED}❌  {message}{Colors.ENDC}")


def check_requirements():
    """Check if all required tools are installed"""
    requirements = {
        "git": "https://git-scm.com/downloads",
        "docker": "https://docs.docker.com/get-docker/",
        "python3": "https://www.python.org/downloads/",
        "poetry": "https://python-poetry.org/docs/#installation",
        "pip3": "https://pip.pypa.io/en/stable/installation/",
        "node": "https://nodejs.org/en/download/",
        "npm": "https://docs.npmjs.com/downloading-and-installing-node-js-and-npm",
    }

    missing = []

    for cmd, url in requirements.items():
        try:
            # Check if python3/pip3 for Windows
            if platform.system() == "Windows" and cmd in ["python3", "pip3"]:
                cmd_to_check = cmd.replace("3", "")
            else:
                cmd_to_check = cmd

            subprocess.run(
                [cmd_to_check, "--version"],
                stdout=subprocess.PIPE,
                stderr=subprocess.PIPE,
                check=True,
                shell=IS_WINDOWS,
            )
            print_success(f"{cmd} is installed")
        except (subprocess.SubprocessError, FileNotFoundError):
            missing.append((cmd, url))
            print_error(f"{cmd} is not installed")

    if missing:
        print_error("Missing required tools. Please install them before continuing:")
        for cmd, url in missing:
            print(f"  - {cmd}: {url}")
        sys.exit(1)

    return True


def check_docker_running():
    """Check if Docker is running"""
    try:
        result = subprocess.run(
            ["docker", "info"],
            stdout=subprocess.PIPE,
            stderr=subprocess.PIPE,
            check=True,
            shell=IS_WINDOWS,
        )
        print_success("Docker is running")
        return True
    except subprocess.SubprocessError:
        print_error(
            "Docker is installed but not running. Please start Docker and try again."
        )
        sys.exit(1)


def check_suna_directory():
    """Check if we're in a Atlas repository"""
    required_dirs = ["backend", "frontend"]
    required_files = ["README.md", "docker-compose.yaml"]

    for directory in required_dirs:
        if not os.path.isdir(directory):
            print_error(
                f"'{directory}' directory not found. Make sure you're in the Atlas repository root."
            )
            return False

    for file in required_files:
        if not os.path.isfile(file):
            print_error(
                f"'{file}' not found. Make sure you're in the Atlas repository root."
            )
            return False

    print_success("Atlas repository detected")
    return True


def validate_url(url, allow_empty=False):
    """Validate a URL"""
    if allow_empty and not url:
        return True

    pattern = re.compile(
        r"^(?:http|https)://"  # http:// or https://
        r"(?:(?:[A-Z0-9](?:[A-Z0-9-]{0,61}[A-Z0-9])?\.)+(?:[A-Z]{2,6}\.?|[A-Z0-9-]{2,}\.?)|"  # domain
        r"localhost|"  # localhost
        r"\d{1,3}\.\d{1,3}\.\d{1,3}\.\d{1,3})"  # or IP
        r"(?::\d+)?"  # optional port
        r"(?:/?|[/?]\S+)$",
        re.IGNORECASE,
    )

    return bool(pattern.match(url))


def validate_api_key(api_key, allow_empty=False):
    """Validate an API key (basic format check)"""
    if allow_empty and not api_key:
        return True

    # Basic check: not empty and at least 10 chars
    return bool(api_key)


def collect_supabase_info():
    """Collect Supabase information"""
    print_info("You'll need to create a Supabase project before continuing")
    print_info("Visit https://supabase.com/dashboard/projects to create one")
    print_info(
        "After creating your project, visit the project settings -> Data API and you'll need to get the following information:"
    )
    print_info("1. Supabase Project URL (e.g., https://abcdefg.supabase.co)")
    print_info("2. Supabase anon key")
    print_info("3. Supabase service role key")
    input("Press Enter to continue once you've created your Supabase project...")

    while True:
        supabase_url = input(
            "Enter your Supabase Project URL (e.g., https://abcdefg.supabase.co): "
        )
        if validate_url(supabase_url):
            break
        print_error("Invalid URL format. Please enter a valid URL.")

    while True:
        supabase_anon_key = input("Enter your Supabase anon key: ")
        if validate_api_key(supabase_anon_key):
            break
        print_error("Invalid API key format. It should be at least 10 characters long.")

    while True:
        supabase_service_role_key = input("Enter your Supabase service role key: ")
        if validate_api_key(supabase_service_role_key):
            break
        print_error("Invalid API key format. It should be at least 10 characters long.")

    return {
        "SUPABASE_URL": supabase_url,
        "SUPABASE_ANON_KEY": supabase_anon_key,
        "SUPABASE_SERVICE_ROLE_KEY": supabase_service_role_key,
    }


def collect_daytona_info():
    """Collect Daytona API key"""
    print_info("You'll need to create a Daytona account before continuing")
    print_info("Visit https://app.daytona.io/ to create one")
    print_info("Then, generate an API key from 'Keys' menu")
    print_info("After that, go to Images (https://app.daytona.io/dashboard/images)")
    print_info("Click '+ Create Image'")
<<<<<<< HEAD
    print_info(f"Enter 'kortix/suna:0.1.2.8' as the image name")
    print_info(
        f"Set '/usr/bin/supervisord -n -c /etc/supervisor/conf.d/supervisord.conf' as the Entrypoint"
    )
=======
    print_info(f"Enter 'kortix/suna:0.1.3' as the image name")
    print_info(f"Set '/usr/bin/supervisord -n -c /etc/supervisor/conf.d/supervisord.conf' as the Entrypoint")
>>>>>>> 95327e6e

    input("Press Enter to continue once you've completed these steps...")

    while True:
        daytona_api_key = input("Enter your Daytona API key: ")
        if validate_api_key(daytona_api_key):
            break
        print_error("Invalid API key format. It should be at least 10 characters long.")

    return {
        "DAYTONA_API_KEY": daytona_api_key,
        "DAYTONA_SERVER_URL": "https://app.daytona.io/api",
        "DAYTONA_TARGET": "us",
    }


def collect_llm_api_keys():
    """Collect LLM API keys for various providers"""
    print_info("You need at least one LLM provider API key to use Atlas")
    print_info("Available LLM providers: OpenAI, Anthropic, OpenRouter")

    # Display provider selection options
    print(f"\n{Colors.CYAN}Select LLM providers to configure:{Colors.ENDC}")
    print(f"{Colors.CYAN}[1] {Colors.GREEN}OpenAI{Colors.ENDC}")
    print(f"{Colors.CYAN}[2] {Colors.GREEN}Anthropic{Colors.ENDC}")
    print(
        f"{Colors.CYAN}[3] {Colors.GREEN}OpenRouter{Colors.ENDC} {Colors.CYAN}(access to multiple models){Colors.ENDC}"
    )
    print(
        f"{Colors.CYAN}Enter numbers separated by commas (e.g., 1,2,3){Colors.ENDC}\n"
    )

    while True:
        providers_input = input("Select providers (required, at least one): ")
        selected_providers = []

        try:
            # Parse the input, handle both comma-separated and space-separated
            provider_numbers = [
                int(p.strip()) for p in providers_input.replace(",", " ").split()
            ]

            for num in provider_numbers:
                if num == 1:
                    selected_providers.append("OPENAI")
                elif num == 2:
                    selected_providers.append("ANTHROPIC")
                elif num == 3:
                    selected_providers.append("OPENROUTER")

            if selected_providers:
                break
            else:
                print_error("Please select at least one provider.")
        except ValueError:
            print_error("Invalid input. Please enter provider numbers (e.g., 1,2,3).")

    # Collect API keys for selected providers
    api_keys = {}
    model_info = {}

    # Model aliases for reference
    model_aliases = {
        "OPENAI": ["openai/gpt-4o", "openai/gpt-4o-mini"],
        "ANTHROPIC": [
            "anthropic/claude-3-7-sonnet-latest",
            "anthropic/claude-3-5-sonnet-latest",
        ],
        "OPENROUTER": [
            "openrouter/google/gemini-2.5-pro-preview",
            "openrouter/deepseek/deepseek-chat-v3-0324:free",
            "openrouter/openai/gpt-4o-2024-11-20",
        ],
    }

    for provider in selected_providers:
        print_info(f"\nConfiguring {provider}")

        if provider == "OPENAI":
            while True:
                api_key = input("Enter your OpenAI API key: ")
                if validate_api_key(api_key):
                    api_keys["OPENAI_API_KEY"] = api_key

                    # Recommend default model
                    print(f"\n{Colors.CYAN}Recommended OpenAI models:{Colors.ENDC}")
                    for i, model in enumerate(model_aliases["OPENAI"], 1):
                        print(f"{Colors.CYAN}[{i}] {Colors.GREEN}{model}{Colors.ENDC}")

                    model_choice = input(
                        "Select default model (1-4) or press Enter for gpt-4o: "
                    ).strip()
                    if not model_choice:
                        model_info["default_model"] = "openai/gpt-4o"
                    elif model_choice.isdigit() and 1 <= int(model_choice) <= len(
                        model_aliases["OPENAI"]
                    ):
                        model_info["default_model"] = model_aliases["OPENAI"][
                            int(model_choice) - 1
                        ]
                    else:
                        model_info["default_model"] = "openai/gpt-4o"
                        print_warning(
                            f"Invalid selection, using default: openai/gpt-4o"
                        )
                    break
                print_error(
                    "Invalid API key format. It should be at least 10 characters long."
                )

        elif provider == "ANTHROPIC":
            while True:
                api_key = input("Enter your Anthropic API key: ")
                if validate_api_key(api_key):
                    api_keys["ANTHROPIC_API_KEY"] = api_key

                    # Recommend default model
                    print(f"\n{Colors.CYAN}Recommended Anthropic models:{Colors.ENDC}")
                    for i, model in enumerate(model_aliases["ANTHROPIC"], 1):
                        print(f"{Colors.CYAN}[{i}] {Colors.GREEN}{model}{Colors.ENDC}")

                    model_choice = input(
                        "Select default model (1-3) or press Enter for claude-3-7-sonnet: "
                    ).strip()
                    if not model_choice or model_choice == "1":
                        model_info["default_model"] = (
                            "anthropic/claude-3-7-sonnet-latest"
                        )
                    elif model_choice.isdigit() and 1 <= int(model_choice) <= len(
                        model_aliases["ANTHROPIC"]
                    ):
                        model_info["default_model"] = model_aliases["ANTHROPIC"][
                            int(model_choice) - 1
                        ]
                    else:
                        model_info["default_model"] = (
                            "anthropic/claude-3-7-sonnet-latest"
                        )
                        print_warning(
                            f"Invalid selection, using default: anthropic/claude-3-7-sonnet-latest"
                        )
                    break
                print_error(
                    "Invalid API key format. It should be at least 10 characters long."
                )

        elif provider == "OPENROUTER":
            while True:
                api_key = input("Enter your OpenRouter API key: ")
                if validate_api_key(api_key):
                    api_keys["OPENROUTER_API_KEY"] = api_key
                    api_keys["OPENROUTER_API_BASE"] = "https://openrouter.ai/api/v1"

                    # Recommend default model
                    print(f"\n{Colors.CYAN}Recommended OpenRouter models:{Colors.ENDC}")
                    for i, model in enumerate(model_aliases["OPENROUTER"], 1):
                        print(f"{Colors.CYAN}[{i}] {Colors.GREEN}{model}{Colors.ENDC}")

                    model_choice = input(
                        "Select default model (1-3) or press Enter for gemini-2.5-flash: "
                    ).strip()
                    if not model_choice or model_choice == "1":
                        model_info["default_model"] = (
                            "openrouter/google/gemini-2.5-flash-preview"
                        )
                    elif model_choice.isdigit() and 1 <= int(model_choice) <= len(
                        model_aliases["OPENROUTER"]
                    ):
                        model_info["default_model"] = model_aliases["OPENROUTER"][
                            int(model_choice) - 1
                        ]
                    else:
                        model_info["default_model"] = (
                            "openrouter/google/gemini-2.5-flash-preview"
                        )
                        print_warning(
                            f"Invalid selection, using default: openrouter/google/gemini-2.5-flash-preview"
                        )
                    break
                print_error(
                    "Invalid API key format. It should be at least 10 characters long."
                )

    # If no default model has been set, check which provider was selected and set an appropriate default
    if "default_model" not in model_info:
        if "ANTHROPIC_API_KEY" in api_keys:
            model_info["default_model"] = "anthropic/claude-3-7-sonnet-latest"
        elif "OPENAI_API_KEY" in api_keys:
            model_info["default_model"] = "openai/gpt-4o"
        elif "OPENROUTER_API_KEY" in api_keys:
            model_info["default_model"] = "openrouter/google/gemini-2.5-flash-preview"

    print_success(f"Using {model_info['default_model']} as the default model")

    # Add the default model to the API keys dictionary
    api_keys["MODEL_TO_USE"] = model_info["default_model"]

    return api_keys


def collect_search_api_keys():
    """Collect search API keys (now required, not optional)"""
    print_info("You'll need to obtain API keys for search and web scraping")
    print_info("Visit https://tavily.com/ to get a Tavily API key")
    print_info("Visit https://firecrawl.dev/ to get a Firecrawl API key")

    while True:
        tavily_api_key = input("Enter your Tavily API key: ")
        if validate_api_key(tavily_api_key):
            break
        print_error("Invalid API key format. It should be at least 10 characters long.")

    while True:
        firecrawl_api_key = input("Enter your Firecrawl API key: ")
        if validate_api_key(firecrawl_api_key):
            break
        print_error("Invalid API key format. It should be at least 10 characters long.")

    # Ask if user is self-hosting Firecrawl
    is_self_hosted = (
        input("Are you self-hosting Firecrawl? (y/n): ").lower().strip() == "y"
    )
    firecrawl_url = "https://api.firecrawl.dev"  # Default URL

    if is_self_hosted:
        while True:
            custom_url = input(
                "Enter your Firecrawl URL (e.g., https://your-firecrawl-instance.com): "
            )
            if validate_url(custom_url):
                firecrawl_url = custom_url
                break
            print_error("Invalid URL format. Please enter a valid URL.")

    return {
        "TAVILY_API_KEY": tavily_api_key,
        "FIRECRAWL_API_KEY": firecrawl_api_key,
        "FIRECRAWL_URL": firecrawl_url,
    }


def collect_rapidapi_keys():
    """Collect RapidAPI key (optional)"""
    print_info(
        "To enable API services like LinkedIn, and others, you'll need a RapidAPI key"
    )
    print_info("Each service requires individual activation in your RapidAPI account:")
    print_info(
        "1. Locate the service's `base_url` in its corresponding file (e.g., https://linkedin-data-scraper.p.rapidapi.com in backend/agent/tools/data_providers/LinkedinProvider.py)"
    )
    print_info("2. Visit that specific API on the RapidAPI marketplace")
    print_info(
        "3. Subscribe to th`e service (many offer free tiers with limited requests)"
    )
    print_info(
        "4. Once subscribed, the service will be available to your agent through the API Services tool"
    )
    print_info("A RapidAPI key is optional for API services like LinkedIn")
    print_info("Visit https://rapidapi.com/ to get your API key if needed")
    print_info("You can leave this blank and add it later if desired")

    rapid_api_key = input("Enter your RapidAPI key (optional, press Enter to skip): ")

    # Allow empty key
    if not rapid_api_key:
        print_info("Skipping RapidAPI key setup. You can add it later if needed.")
    else:
        # Validate if not empty
        if not validate_api_key(rapid_api_key, allow_empty=True):
            print_warning("The API key format seems invalid, but continuing anyway.")

    return {
        "RAPID_API_KEY": rapid_api_key,
    }


def configure_backend_env(env_vars, use_docker=True):
    """Configure backend .env file"""
    env_path = os.path.join("backend", ".env")

    # Redis configuration (based on deployment method)
    redis_host = "redis" if use_docker else "localhost"
    redis_config = {
        "REDIS_HOST": redis_host,
        "REDIS_PORT": "6379",
        "REDIS_PASSWORD": "",
        "REDIS_SSL": "false",
    }

    # RabbitMQ configuration (based on deployment method)
    rabbitmq_host = "rabbitmq" if use_docker else "localhost"
    rabbitmq_config = {
        "RABBITMQ_HOST": rabbitmq_host,
        "RABBITMQ_PORT": "5672",
    }

    # Organize all configuration
    all_config = {}

    # Create a string with the formatted content
    env_content = """# Generated by Atlas setup script

# Environment Mode
# Valid values: local, staging, production
ENV_MODE=local

#DATABASE
"""

    # Supabase section
    for key, value in env_vars["supabase"].items():
        env_content += f"{key}={value}\n"

    # Redis section
    env_content += "\n# REDIS\n"
    for key, value in redis_config.items():
        env_content += f"{key}={value}\n"

    # RabbitMQ section
    env_content += "\n# RABBITMQ\n"
    for key, value in rabbitmq_config.items():
        env_content += f"{key}={value}\n"

    # LLM section
    env_content += "\n# LLM Providers:\n"
    # Add empty values for all LLM providers we support
    all_llm_keys = [
        "ANTHROPIC_API_KEY",
        "OPENAI_API_KEY",
        "GROQ_API_KEY",
        "OPENROUTER_API_KEY",
        "MODEL_TO_USE",
    ]
    # Add AWS keys separately
    aws_keys = ["AWS_ACCESS_KEY_ID", "AWS_SECRET_ACCESS_KEY", "AWS_REGION_NAME"]

    # First add the keys that were provided
    for key, value in env_vars["llm"].items():
        if key in all_llm_keys:
            env_content += f"{key}={value}\n"
            # Remove from the list once added
            if key in all_llm_keys:
                all_llm_keys.remove(key)

    # Add empty values for any remaining LLM keys
    for key in all_llm_keys:
        env_content += f"{key}=\n"

    # AWS section
    env_content += "\n# AWS Bedrock\n"
    for key in aws_keys:
        value = env_vars["llm"].get(key, "")
        env_content += f"{key}={value}\n"

    # Additional OpenRouter params
    if "OR_SITE_URL" in env_vars["llm"] or "OR_APP_NAME" in env_vars["llm"]:
        env_content += "\n# OpenRouter Additional Settings\n"
        if "OR_SITE_URL" in env_vars["llm"]:
            env_content += f"OR_SITE_URL={env_vars['llm']['OR_SITE_URL']}\n"
        if "OR_APP_NAME" in env_vars["llm"]:
            env_content += f"OR_APP_NAME={env_vars['llm']['OR_APP_NAME']}\n"

    # DATA APIs section
    env_content += "\n# DATA APIS\n"
    for key, value in env_vars["rapidapi"].items():
        env_content += f"{key}={value}\n"

    # Web search section
    env_content += "\n# WEB SEARCH\n"
    tavily_key = env_vars["search"].get("TAVILY_API_KEY", "")
    env_content += f"TAVILY_API_KEY={tavily_key}\n"

    # Web scrape section
    env_content += "\n# WEB SCRAPE\n"
    firecrawl_key = env_vars["search"].get("FIRECRAWL_API_KEY", "")
    firecrawl_url = env_vars["search"].get("FIRECRAWL_URL", "")
    env_content += f"FIRECRAWL_API_KEY={firecrawl_key}\n"
    env_content += f"FIRECRAWL_URL={firecrawl_url}\n"

    # Daytona section
    env_content += "\n# Sandbox container provider:\n"
    for key, value in env_vars["daytona"].items():
        env_content += f"{key}={value}\n"

    # Add next public URL at the end
    env_content += f"NEXT_PUBLIC_URL=http://localhost:3000\n"

    # Write to file
    with open(env_path, "w") as f:
        f.write(env_content)

    print_success(f"Backend .env file created at {env_path}")
    print_info(f"Redis host is set to: {redis_host}")
    print_info(f"RabbitMQ host is set to: {rabbitmq_host}")


def configure_frontend_env(env_vars, use_docker=True):
    """Configure frontend .env.local file"""
    env_path = os.path.join("frontend", ".env.local")

    # Use the appropriate backend URL based on start method
    backend_url = "http://localhost:8000/api"

    config = {
        "NEXT_PUBLIC_SUPABASE_URL": env_vars["supabase"]["SUPABASE_URL"],
        "NEXT_PUBLIC_SUPABASE_ANON_KEY": env_vars["supabase"]["SUPABASE_ANON_KEY"],
        "NEXT_PUBLIC_BACKEND_URL": backend_url,
        "NEXT_PUBLIC_URL": "http://localhost:3000",
        "NEXT_PUBLIC_ENV_MODE": "LOCAL",
    }

    # Write to file
    with open(env_path, "w") as f:
        for key, value in config.items():
            f.write(f"{key}={value}\n")

    print_success(f"Frontend .env.local file created at {env_path}")
    print_info(f"Backend URL is set to: {backend_url}")


def setup_supabase():
    """Setup Supabase database"""
    print_info("Setting up Supabase database...")

    # Check if the Supabase CLI is installed
    try:
        subprocess.run(
            ["supabase", "--version"],
            stdout=subprocess.PIPE,
            stderr=subprocess.PIPE,
            check=True,
            shell=IS_WINDOWS,
        )
    except (subprocess.SubprocessError, FileNotFoundError):
        print_error("Supabase CLI is not installed.")
        print_info(
            "Please install it by following instructions at https://supabase.com/docs/guides/cli/getting-started"
        )
        print_info("After installing, run this setup again")
        sys.exit(1)

    # Extract project reference from Supabase URL
    supabase_url = os.environ.get("SUPABASE_URL")
    if not supabase_url:
        # Get from main function if environment variable not set
        env_path = os.path.join("backend", ".env")
        if os.path.exists(env_path):
            with open(env_path, "r") as f:
                for line in f:
                    if line.startswith("SUPABASE_URL="):
                        supabase_url = line.strip().split("=", 1)[1]
                        break

    project_ref = None
    if supabase_url:
        # Extract project reference from URL (format: https://[project_ref].supabase.co)
        match = re.search(r"https://([^.]+)\.supabase\.co", supabase_url)
        if match:
            project_ref = match.group(1)
            print_success(
                f"Extracted project reference '{project_ref}' from your Supabase URL"
            )

    # If extraction failed, ask the user
    if not project_ref:
        print_info("Could not extract project reference from Supabase URL")
        print_info("Get your Supabase project reference from the Supabase dashboard")
        print_info(
            "It's the portion after 'https://' and before '.supabase.co' in your project URL"
        )
        project_ref = input("Enter your Supabase project reference: ")

    # Change the working directory to backend
    backend_dir = os.path.join(os.getcwd(), "backend")
    print_info(f"Changing to backend directory: {backend_dir}")

    try:
        # Login to Supabase CLI (interactive)
        print_info("Logging into Supabase CLI...")
        subprocess.run(["supabase", "login"], check=True, shell=IS_WINDOWS)

        # Link to project
        print_info(f"Linking to Supabase project {project_ref}...")
        subprocess.run(
            ["supabase", "link", "--project-ref", project_ref],
            cwd=backend_dir,
            check=True,
            shell=IS_WINDOWS,
        )

        # Push database migrations
        print_info("Pushing database migrations...")
        subprocess.run(
            ["supabase", "db", "push"], cwd=backend_dir, check=True, shell=IS_WINDOWS
        )

        print_success("Supabase database setup completed")

        # Reminder for manual step
        print_warning(
            "IMPORTANT: You need to manually expose the 'basejump' schema in Supabase"
        )
        print_info(
            "Go to the Supabase web platform -> choose your project -> Project Settings -> Data API"
        )
        print_info(
            "In the 'Exposed Schema' section, add 'basejump' if not already there"
        )
        input("Press Enter once you've completed this step...")

    except subprocess.SubprocessError as e:
        print_error(f"Failed to setup Supabase: {e}")
        sys.exit(1)


def install_dependencies():
    """Install frontend and backend dependencies"""
    print_info("Installing required dependencies...")

    try:
        # Install frontend dependencies
        print_info("Installing frontend dependencies...")
        subprocess.run(["npm", "install"], cwd="frontend", check=True, shell=IS_WINDOWS)
        print_success("Frontend dependencies installed successfully")

        # Lock dependencies
        print_info("Locking dependencies...")
        subprocess.run(["poetry", "lock"], cwd="backend", check=True, shell=IS_WINDOWS)
        # Install backend dependencies
        print_info("Installing backend dependencies...")
        subprocess.run(
            ["poetry", "install"], cwd="backend", check=True, shell=IS_WINDOWS
        )
        print_success("Backend dependencies installed successfully")

        return True
    except subprocess.SubprocessError as e:
        print_error(f"Failed to install dependencies: {e}")
        print_info("You may need to install them manually.")
        return False


def start_suna():
    """Start Atlas using Docker Compose or manual startup"""
    print_info(
        "You can start Atlas using either Docker Compose or by manually starting the frontend, backend and worker."
    )

    print(f"\n{Colors.CYAN}How would you like to start Atlas?{Colors.ENDC}")
    print(
        f"{Colors.CYAN}[1] {Colors.GREEN}Docker Compose{Colors.ENDC} {Colors.CYAN}(recommended, starts all services){Colors.ENDC}"
    )
    print(
        f"{Colors.CYAN}[2] {Colors.GREEN}Manual startup{Colors.ENDC} {Colors.CYAN}(requires Redis, RabbitMQ & separate terminals){Colors.ENDC}\n"
    )

    while True:
        start_method = input("Enter your choice (1 or 2): ")
        if start_method in ["1", "2"]:
            break
        print_error(
            "Invalid selection. Please enter '1' for Docker Compose or '2' for Manual startup."
        )

    use_docker = start_method == "1"

    if use_docker:
        print_info("Starting Atlas with Docker Compose...")

        try:
            # TODO: uncomment when we have pre-built images on Docker Hub or GHCR
            # GitHub repository environment variable setup
            # github_repo = None

            # print(f"\n{Colors.CYAN}Do you want to use pre-built images or build locally?{Colors.ENDC}")
            # print(f"{Colors.CYAN}[1] {Colors.GREEN}Pre-built images{Colors.ENDC} {Colors.CYAN}(faster){Colors.ENDC}")
            # print(f"{Colors.CYAN}[2] {Colors.GREEN}Build locally{Colors.ENDC} {Colors.CYAN}(customizable){Colors.ENDC}\n")

            # while True:
            #     build_choice = input("Enter your choice (1 or 2): ")
            #     if build_choice in ["1", "2"]:
            #         break
            #     print_error("Invalid selection. Please enter '1' for pre-built images or '2' for building locally.")

            # use_prebuilt = build_choice == "1"

            # if use_prebuilt:
            #     # Get GitHub repository name from user
            #     print_info("For pre-built images, you need to specify a GitHub repository name")
            #     print_info("Example format: your-github-username/repo-name")

            #     github_repo = input("Enter GitHub repository name: ")
            #     if not github_repo or "/" not in github_repo:
            #         print_warning("Invalid GitHub repository format. Using a default value.")
            #         # Create a random GitHub repository name as fallback
            #         random_name = ''.join(random.choices(string.ascii_lowercase, k=8))
            #         github_repo = f"user/{random_name}"

            #     # Set the environment variable
            #     os.environ["GITHUB_REPOSITORY"] = github_repo
            #     print_info(f"Using GitHub repository: {github_repo}")

            #     # Start with pre-built images
            #     print_info("Using pre-built images...")
            #     subprocess.run(['docker', 'compose', '-f', 'docker-compose.ghcr.yaml', 'up', '-d'], check=True)
            # else:
            #     # Start with docker-compose (build images locally)
            #     print_info("Building images locally...")
            #     subprocess.run(['docker', 'compose', 'up', '-d'], check=True)

            print_info("Building images locally...")
            subprocess.run(
                ["docker", "compose", "up", "-d", "--build"],
                check=True,
                shell=IS_WINDOWS,
            )

            # Wait for services to be ready
            print_info("Waiting for services to start...")
            time.sleep(10)  # Give services some time to start

            # Check if services are running
            result = subprocess.run(
                ["docker", "compose", "ps", "-q"],
                capture_output=True,
                text=True,
                shell=IS_WINDOWS,
            )

            if "backend" in result.stdout and "frontend" in result.stdout:
                print_success("Atlas services are up and running!")
            else:
                print_warning(
                    "Some services might not be running correctly. Check 'docker compose ps' for details."
                )

        except subprocess.SubprocessError as e:
            print_error(f"Failed to start Atlas: {e}")
            sys.exit(1)

        return use_docker
    else:
        print_info("For manual startup, you'll need to:")
        print_info("1. Start Redis and RabbitMQ in Docker (required for the backend)")
        print_info("2. Start the frontend with npm run dev")
        print_info("3. Start the backend with poetry run python3.11 api.py")
        print_info(
            "4. Start the worker with poetry run python3.11 -m dramatiq run_agent_background"
        )
        print_warning(
            "Note: Redis and RabbitMQ must be running before starting the backend"
        )
        print_info("Detailed instructions will be provided at the end of setup")

        return use_docker


def final_instructions(use_docker=True, env_vars=None):
    """Show final instructions"""
    print(f"\n{Colors.GREEN}{Colors.BOLD}✨ Atlas Setup Complete! ✨{Colors.ENDC}\n")

    # Display LLM configuration info if available
    if env_vars and "llm" in env_vars and "MODEL_TO_USE" in env_vars["llm"]:
        default_model = env_vars["llm"]["MODEL_TO_USE"]
        print_info(
            f"Atlas is configured to use {Colors.GREEN}{default_model}{Colors.ENDC} as the default LLM model"
        )

    if use_docker:
        print_info("Your Atlas instance is now running!")
        print_info("Access it at: http://localhost:3000")
        print_info(
            "Create an account using Supabase authentication to start using Atlas"
        )
        print("\nUseful Docker commands:")
        print(
            f"{Colors.CYAN}  docker compose ps{Colors.ENDC}         - Check the status of Atlas services"
        )
        print(
            f"{Colors.CYAN}  docker compose logs{Colors.ENDC}       - View logs from all services"
        )
        print(
            f"{Colors.CYAN}  docker compose logs -f{Colors.ENDC}    - Follow logs from all services"
        )
        print(
            f"{Colors.CYAN}  docker compose down{Colors.ENDC}       - Stop Atlas services"
        )
        print(
            f"{Colors.CYAN}  docker compose up -d{Colors.ENDC}      - Start Atlas services (after they've been stopped)"
        )
    else:
        print_info("Atlas setup is complete but services are not running yet.")
        print_info("To start Atlas, you need to:")

        print_info("1. Start Redis and RabbitMQ (required for backend):")
        print(f"{Colors.CYAN}    cd backend")
        print(f"    docker compose up redis rabbitmq -d{Colors.ENDC}")

        print_info("2. In one terminal:")
        print(f"{Colors.CYAN}    cd frontend")
        print(f"    npm run dev{Colors.ENDC}")

        print_info("3. In another terminal:")
        print(f"{Colors.CYAN}    cd backend")
        print(f"    poetry run python3.11 api.py{Colors.ENDC}")

        print_info("3. In one more terminal:")
        print(f"{Colors.CYAN}    cd backend")
        print(
            f"    poetry run python3.11 -m dramatiq run_agent_background{Colors.ENDC}"
        )

        print_info(
            "4. Once all services are running, access Atlas at: http://localhost:3000"
        )
        print_info(
            "5. Create an account using Supabase authentication to start using Atlas"
        )


# Then update your main() function as follows:


def main():
    total_steps = 8
    current_step = load_progress() + 1

    print_banner()
    print(
        "This wizard will guide you through setting up Suna, an open-source generalist AI agent.\n"
    )

    env_vars = load_env_data()

    if current_step <= 1:
        print_step(current_step, total_steps, "Checking requirements")
        check_requirements()
        check_docker_running()
        if not check_suna_directory():
            print_error(
                "This setup script must be run from the Suna repository root directory."
            )
            sys.exit(1)
        save_progress(current_step)
        current_step += 1

    if current_step <= 2:
        print_step(current_step, total_steps, "Collecting Supabase information")
        env_vars["supabase"] = collect_supabase_info()
        os.environ["SUPABASE_URL"] = env_vars["supabase"]["SUPABASE_URL"]
        save_env_data(env_vars)
        save_progress(current_step)
        current_step += 1

    if current_step <= 3:
        print_step(current_step, total_steps, "Collecting Daytona information")
        env_vars["daytona"] = collect_daytona_info()
        save_env_data(env_vars)
        save_progress(current_step)
        current_step += 1

    if current_step <= 4:
        print_step(current_step, total_steps, "Collecting LLM API keys")
        env_vars["llm"] = collect_llm_api_keys()
        save_env_data(env_vars)
        save_progress(current_step)
        current_step += 1

    if current_step <= 5:
        print_step(
            current_step, total_steps, "Collecting search and web scraping API keys"
        )
        env_vars["search"] = collect_search_api_keys()
        save_env_data(env_vars)
        save_progress(current_step)
        current_step += 1

    if current_step <= 6:
        print_step(current_step, total_steps, "Collecting RapidAPI key")
        env_vars["rapidapi"] = collect_rapidapi_keys()
        save_env_data(env_vars)
        save_progress(current_step)
        current_step += 1

    if current_step <= 7:
        print_step(current_step, total_steps, "Setting up Supabase")
        setup_supabase()
        save_progress(current_step)
        current_step += 1

    if current_step <= 8:
        print_step(current_step, total_steps, "Installing dependencies")
        install_dependencies()
        print_info("Configuring environment files...")
        configure_backend_env(env_vars, True)
        configure_frontend_env(env_vars, True)
        print_step(current_step, total_steps, "Starting Suna")
        use_docker = start_suna()
        if not use_docker:
            configure_backend_env(env_vars, use_docker)
            configure_frontend_env(env_vars, use_docker)
        final_instructions(use_docker, env_vars)
        clear_progress()
        if os.path.exists(ENV_DATA_FILE):
            os.remove(ENV_DATA_FILE)


if __name__ == "__main__":
    try:
        main()
    except KeyboardInterrupt:
        print(
            "\n\nSetup interrupted. You can resume setup anytime by running this script again."
        )
        sys.exit(1)<|MERGE_RESOLUTION|>--- conflicted
+++ resolved
@@ -9,256 +9,226 @@
 import json
 
 
-IS_WINDOWS = platform.system() == "Windows"
-
+IS_WINDOWS = platform.system() == 'Windows'
 
 # ANSI colors for pretty output
 class Colors:
-    HEADER = "\033[95m"
-    BLUE = "\033[94m"
-    CYAN = "\033[96m"
-    GREEN = "\033[92m"
-    YELLOW = "\033[93m"
-    RED = "\033[91m"
-    ENDC = "\033[0m"
-    BOLD = "\033[1m"
-    UNDERLINE = "\033[4m"
-
+    HEADER = '\033[95m'
+    BLUE = '\033[94m'
+    CYAN = '\033[96m'
+    GREEN = '\033[92m'
+    YELLOW = '\033[93m'
+    RED = '\033[91m'
+    ENDC = '\033[0m'
+    BOLD = '\033[1m'
+    UNDERLINE = '\033[4m'
 
 def print_banner():
-    """Print Atlas setup banner"""
-    print(
-        f"""
+    """Print Suna setup banner"""
+    print(f"""
 {Colors.BLUE}{Colors.BOLD}
-   ███████╗██╗   ██╗███╗   ██╗ █████╗
+   ███████╗██╗   ██╗███╗   ██╗ █████╗ 
    ██╔════╝██║   ██║████╗  ██║██╔══██╗
    ███████╗██║   ██║██╔██╗ ██║███████║
    ╚════██║██║   ██║██║╚██╗██║██╔══██║
    ███████║╚██████╔╝██║ ╚████║██║  ██║
    ╚══════╝ ╚═════╝ ╚═╝  ╚═══╝╚═╝  ╚═╝
-
+                                      
    Setup Wizard
 {Colors.ENDC}
-"""
-    )
-
-
-PROGRESS_FILE = ".setup_progress"
-
+""")
+
+PROGRESS_FILE = '.setup_progress'
 
 def save_progress(step):
-    with open(PROGRESS_FILE, "w") as f:
+    with open(PROGRESS_FILE, 'w') as f:
         f.write(str(step))
-
 
 def load_progress():
     if os.path.exists(PROGRESS_FILE):
-        with open(PROGRESS_FILE, "r") as f:
+        with open(PROGRESS_FILE, 'r') as f:
             try:
                 return int(f.read().strip())
             except ValueError:
                 return 0
     return 0
 
-
 def clear_progress():
     if os.path.exists(PROGRESS_FILE):
         os.remove(PROGRESS_FILE)
 
-
-ENV_DATA_FILE = ".setup_env.json"
-
+ENV_DATA_FILE = '.setup_env.json'
 
 def save_env_data(env_data):
-    with open(ENV_DATA_FILE, "w") as f:
+    with open(ENV_DATA_FILE, 'w') as f:
         json.dump(env_data, f)
-
 
 def load_env_data():
     if os.path.exists(ENV_DATA_FILE):
-        with open(ENV_DATA_FILE, "r") as f:
+        with open(ENV_DATA_FILE, 'r') as f:
             return json.load(f)
-    return {"supabase": {}, "daytona": {}, "llm": {}, "search": {}, "rapidapi": {}}
+    return {
+        'supabase': {},
+        'daytona': {},
+        'llm': {},
+        'search': {},
+        'rapidapi': {}
+    }
 
 
 def print_step(step_num, total_steps, step_name):
     """Print a step header"""
-    print(
-        f"\n{Colors.BLUE}{Colors.BOLD}Step {step_num}/{total_steps}: {step_name}{Colors.ENDC}"
-    )
+    print(f"\n{Colors.BLUE}{Colors.BOLD}Step {step_num}/{total_steps}: {step_name}{Colors.ENDC}")
     print(f"{Colors.CYAN}{'='*50}{Colors.ENDC}\n")
-
 
 def print_info(message):
     """Print info message"""
     print(f"{Colors.CYAN}ℹ️  {message}{Colors.ENDC}")
 
-
 def print_success(message):
     """Print success message"""
     print(f"{Colors.GREEN}✅  {message}{Colors.ENDC}")
 
-
 def print_warning(message):
     """Print warning message"""
     print(f"{Colors.YELLOW}⚠️  {message}{Colors.ENDC}")
 
-
 def print_error(message):
     """Print error message"""
     print(f"{Colors.RED}❌  {message}{Colors.ENDC}")
 
-
 def check_requirements():
     """Check if all required tools are installed"""
     requirements = {
-        "git": "https://git-scm.com/downloads",
-        "docker": "https://docs.docker.com/get-docker/",
-        "python3": "https://www.python.org/downloads/",
-        "poetry": "https://python-poetry.org/docs/#installation",
-        "pip3": "https://pip.pypa.io/en/stable/installation/",
-        "node": "https://nodejs.org/en/download/",
-        "npm": "https://docs.npmjs.com/downloading-and-installing-node-js-and-npm",
+        'git': 'https://git-scm.com/downloads',
+        'docker': 'https://docs.docker.com/get-docker/',
+        'python3': 'https://www.python.org/downloads/',
+        'poetry': 'https://python-poetry.org/docs/#installation',
+        'pip3': 'https://pip.pypa.io/en/stable/installation/',
+        'node': 'https://nodejs.org/en/download/',
+        'npm': 'https://docs.npmjs.com/downloading-and-installing-node-js-and-npm',
     }
-
+    
     missing = []
-
+    
     for cmd, url in requirements.items():
         try:
             # Check if python3/pip3 for Windows
-            if platform.system() == "Windows" and cmd in ["python3", "pip3"]:
-                cmd_to_check = cmd.replace("3", "")
+            if platform.system() == 'Windows' and cmd in ['python3', 'pip3']:
+                cmd_to_check = cmd.replace('3', '')
             else:
                 cmd_to_check = cmd
-
+                
             subprocess.run(
-                [cmd_to_check, "--version"],
+                [cmd_to_check, '--version'],
                 stdout=subprocess.PIPE,
                 stderr=subprocess.PIPE,
                 check=True,
-                shell=IS_WINDOWS,
+                shell=IS_WINDOWS
             )
             print_success(f"{cmd} is installed")
         except (subprocess.SubprocessError, FileNotFoundError):
             missing.append((cmd, url))
             print_error(f"{cmd} is not installed")
-
+    
     if missing:
         print_error("Missing required tools. Please install them before continuing:")
         for cmd, url in missing:
             print(f"  - {cmd}: {url}")
         sys.exit(1)
-
+    
     return True
-
 
 def check_docker_running():
     """Check if Docker is running"""
     try:
         result = subprocess.run(
-            ["docker", "info"],
+            ['docker', 'info'],
             stdout=subprocess.PIPE,
             stderr=subprocess.PIPE,
             check=True,
-            shell=IS_WINDOWS,
+            shell=IS_WINDOWS
         )
         print_success("Docker is running")
         return True
     except subprocess.SubprocessError:
-        print_error(
-            "Docker is installed but not running. Please start Docker and try again."
-        )
+        print_error("Docker is installed but not running. Please start Docker and try again.")
         sys.exit(1)
 
-
 def check_suna_directory():
-    """Check if we're in a Atlas repository"""
-    required_dirs = ["backend", "frontend"]
-    required_files = ["README.md", "docker-compose.yaml"]
-
+    """Check if we're in a Suna repository"""
+    required_dirs = ['backend', 'frontend']
+    required_files = ['README.md', 'docker-compose.yaml']
+    
     for directory in required_dirs:
         if not os.path.isdir(directory):
-            print_error(
-                f"'{directory}' directory not found. Make sure you're in the Atlas repository root."
-            )
+            print_error(f"'{directory}' directory not found. Make sure you're in the Suna repository root.")
             return False
-
+    
     for file in required_files:
         if not os.path.isfile(file):
-            print_error(
-                f"'{file}' not found. Make sure you're in the Atlas repository root."
-            )
+            print_error(f"'{file}' not found. Make sure you're in the Suna repository root.")
             return False
-
-    print_success("Atlas repository detected")
+    
+    print_success("Suna repository detected")
     return True
-
 
 def validate_url(url, allow_empty=False):
     """Validate a URL"""
     if allow_empty and not url:
         return True
-
+    
     pattern = re.compile(
-        r"^(?:http|https)://"  # http:// or https://
-        r"(?:(?:[A-Z0-9](?:[A-Z0-9-]{0,61}[A-Z0-9])?\.)+(?:[A-Z]{2,6}\.?|[A-Z0-9-]{2,}\.?)|"  # domain
-        r"localhost|"  # localhost
-        r"\d{1,3}\.\d{1,3}\.\d{1,3}\.\d{1,3})"  # or IP
-        r"(?::\d+)?"  # optional port
-        r"(?:/?|[/?]\S+)$",
-        re.IGNORECASE,
-    )
-
+        r'^(?:http|https)://'  # http:// or https://
+        r'(?:(?:[A-Z0-9](?:[A-Z0-9-]{0,61}[A-Z0-9])?\.)+(?:[A-Z]{2,6}\.?|[A-Z0-9-]{2,}\.?)|'  # domain
+        r'localhost|'  # localhost
+        r'\d{1,3}\.\d{1,3}\.\d{1,3}\.\d{1,3})'  # or IP
+        r'(?::\d+)?'  # optional port
+        r'(?:/?|[/?]\S+)$', re.IGNORECASE)
+    
     return bool(pattern.match(url))
-
 
 def validate_api_key(api_key, allow_empty=False):
     """Validate an API key (basic format check)"""
     if allow_empty and not api_key:
         return True
-
+    
     # Basic check: not empty and at least 10 chars
     return bool(api_key)
-
 
 def collect_supabase_info():
     """Collect Supabase information"""
     print_info("You'll need to create a Supabase project before continuing")
     print_info("Visit https://supabase.com/dashboard/projects to create one")
-    print_info(
-        "After creating your project, visit the project settings -> Data API and you'll need to get the following information:"
-    )
+    print_info("After creating your project, visit the project settings -> Data API and you'll need to get the following information:")
     print_info("1. Supabase Project URL (e.g., https://abcdefg.supabase.co)")
     print_info("2. Supabase anon key")
     print_info("3. Supabase service role key")
     input("Press Enter to continue once you've created your Supabase project...")
-
+    
     while True:
-        supabase_url = input(
-            "Enter your Supabase Project URL (e.g., https://abcdefg.supabase.co): "
-        )
+        supabase_url = input("Enter your Supabase Project URL (e.g., https://abcdefg.supabase.co): ")
         if validate_url(supabase_url):
             break
         print_error("Invalid URL format. Please enter a valid URL.")
-
+    
     while True:
         supabase_anon_key = input("Enter your Supabase anon key: ")
         if validate_api_key(supabase_anon_key):
             break
         print_error("Invalid API key format. It should be at least 10 characters long.")
-
+    
     while True:
         supabase_service_role_key = input("Enter your Supabase service role key: ")
         if validate_api_key(supabase_service_role_key):
             break
         print_error("Invalid API key format. It should be at least 10 characters long.")
-
+    
     return {
-        "SUPABASE_URL": supabase_url,
-        "SUPABASE_ANON_KEY": supabase_anon_key,
-        "SUPABASE_SERVICE_ROLE_KEY": supabase_service_role_key,
+        'SUPABASE_URL': supabase_url,
+        'SUPABASE_ANON_KEY': supabase_anon_key,
+        'SUPABASE_SERVICE_ROLE_KEY': supabase_service_role_key,
     }
-
 
 def collect_daytona_info():
     """Collect Daytona API key"""
@@ -267,65 +237,51 @@
     print_info("Then, generate an API key from 'Keys' menu")
     print_info("After that, go to Images (https://app.daytona.io/dashboard/images)")
     print_info("Click '+ Create Image'")
-<<<<<<< HEAD
-    print_info(f"Enter 'kortix/suna:0.1.2.8' as the image name")
-    print_info(
-        f"Set '/usr/bin/supervisord -n -c /etc/supervisor/conf.d/supervisord.conf' as the Entrypoint"
-    )
-=======
     print_info(f"Enter 'kortix/suna:0.1.3' as the image name")
     print_info(f"Set '/usr/bin/supervisord -n -c /etc/supervisor/conf.d/supervisord.conf' as the Entrypoint")
->>>>>>> 95327e6e
 
     input("Press Enter to continue once you've completed these steps...")
-
+    
     while True:
         daytona_api_key = input("Enter your Daytona API key: ")
         if validate_api_key(daytona_api_key):
             break
         print_error("Invalid API key format. It should be at least 10 characters long.")
-
+    
     return {
-        "DAYTONA_API_KEY": daytona_api_key,
-        "DAYTONA_SERVER_URL": "https://app.daytona.io/api",
-        "DAYTONA_TARGET": "us",
+        'DAYTONA_API_KEY': daytona_api_key,
+        'DAYTONA_SERVER_URL': "https://app.daytona.io/api",
+        'DAYTONA_TARGET': "us",
     }
-
 
 def collect_llm_api_keys():
     """Collect LLM API keys for various providers"""
-    print_info("You need at least one LLM provider API key to use Atlas")
+    print_info("You need at least one LLM provider API key to use Suna")
     print_info("Available LLM providers: OpenAI, Anthropic, OpenRouter")
-
+    
     # Display provider selection options
     print(f"\n{Colors.CYAN}Select LLM providers to configure:{Colors.ENDC}")
     print(f"{Colors.CYAN}[1] {Colors.GREEN}OpenAI{Colors.ENDC}")
     print(f"{Colors.CYAN}[2] {Colors.GREEN}Anthropic{Colors.ENDC}")
-    print(
-        f"{Colors.CYAN}[3] {Colors.GREEN}OpenRouter{Colors.ENDC} {Colors.CYAN}(access to multiple models){Colors.ENDC}"
-    )
-    print(
-        f"{Colors.CYAN}Enter numbers separated by commas (e.g., 1,2,3){Colors.ENDC}\n"
-    )
+    print(f"{Colors.CYAN}[3] {Colors.GREEN}OpenRouter{Colors.ENDC} {Colors.CYAN}(access to multiple models){Colors.ENDC}")
+    print(f"{Colors.CYAN}Enter numbers separated by commas (e.g., 1,2,3){Colors.ENDC}\n")
 
     while True:
         providers_input = input("Select providers (required, at least one): ")
         selected_providers = []
-
+        
         try:
             # Parse the input, handle both comma-separated and space-separated
-            provider_numbers = [
-                int(p.strip()) for p in providers_input.replace(",", " ").split()
-            ]
-
+            provider_numbers = [int(p.strip()) for p in providers_input.replace(',', ' ').split()]
+            
             for num in provider_numbers:
                 if num == 1:
-                    selected_providers.append("OPENAI")
+                    selected_providers.append('OPENAI')
                 elif num == 2:
-                    selected_providers.append("ANTHROPIC")
+                    selected_providers.append('ANTHROPIC')
                 elif num == 3:
-                    selected_providers.append("OPENROUTER")
-
+                    selected_providers.append('OPENROUTER')
+            
             if selected_providers:
                 break
             else:
@@ -336,209 +292,150 @@
     # Collect API keys for selected providers
     api_keys = {}
     model_info = {}
-
+    
     # Model aliases for reference
     model_aliases = {
-        "OPENAI": ["openai/gpt-4o", "openai/gpt-4o-mini"],
-        "ANTHROPIC": [
-            "anthropic/claude-3-7-sonnet-latest",
-            "anthropic/claude-3-5-sonnet-latest",
-        ],
-        "OPENROUTER": [
-            "openrouter/google/gemini-2.5-pro-preview",
-            "openrouter/deepseek/deepseek-chat-v3-0324:free",
-            "openrouter/openai/gpt-4o-2024-11-20",
-        ],
+        'OPENAI': ['openai/gpt-4o', 'openai/gpt-4o-mini'],
+        'ANTHROPIC': ['anthropic/claude-3-7-sonnet-latest', 'anthropic/claude-3-5-sonnet-latest'],
+        'OPENROUTER': ['openrouter/google/gemini-2.5-pro-preview', 'openrouter/deepseek/deepseek-chat-v3-0324:free', 'openrouter/openai/gpt-4o-2024-11-20'],
     }
-
+    
     for provider in selected_providers:
         print_info(f"\nConfiguring {provider}")
-
-        if provider == "OPENAI":
+        
+        if provider == 'OPENAI':
             while True:
                 api_key = input("Enter your OpenAI API key: ")
                 if validate_api_key(api_key):
-                    api_keys["OPENAI_API_KEY"] = api_key
-
+                    api_keys['OPENAI_API_KEY'] = api_key
+                    
                     # Recommend default model
                     print(f"\n{Colors.CYAN}Recommended OpenAI models:{Colors.ENDC}")
-                    for i, model in enumerate(model_aliases["OPENAI"], 1):
+                    for i, model in enumerate(model_aliases['OPENAI'], 1):
                         print(f"{Colors.CYAN}[{i}] {Colors.GREEN}{model}{Colors.ENDC}")
-
-                    model_choice = input(
-                        "Select default model (1-4) or press Enter for gpt-4o: "
-                    ).strip()
+                    
+                    model_choice = input("Select default model (1-4) or press Enter for gpt-4o: ").strip()
                     if not model_choice:
-                        model_info["default_model"] = "openai/gpt-4o"
-                    elif model_choice.isdigit() and 1 <= int(model_choice) <= len(
-                        model_aliases["OPENAI"]
-                    ):
-                        model_info["default_model"] = model_aliases["OPENAI"][
-                            int(model_choice) - 1
-                        ]
+                        model_info['default_model'] = 'openai/gpt-4o'
+                    elif model_choice.isdigit() and 1 <= int(model_choice) <= len(model_aliases['OPENAI']):
+                        model_info['default_model'] = model_aliases['OPENAI'][int(model_choice) - 1]
                     else:
-                        model_info["default_model"] = "openai/gpt-4o"
-                        print_warning(
-                            f"Invalid selection, using default: openai/gpt-4o"
-                        )
+                        model_info['default_model'] = 'openai/gpt-4o'
+                        print_warning(f"Invalid selection, using default: openai/gpt-4o")
                     break
-                print_error(
-                    "Invalid API key format. It should be at least 10 characters long."
-                )
-
-        elif provider == "ANTHROPIC":
+                print_error("Invalid API key format. It should be at least 10 characters long.")
+        
+        elif provider == 'ANTHROPIC':
             while True:
                 api_key = input("Enter your Anthropic API key: ")
                 if validate_api_key(api_key):
-                    api_keys["ANTHROPIC_API_KEY"] = api_key
-
+                    api_keys['ANTHROPIC_API_KEY'] = api_key
+                    
                     # Recommend default model
                     print(f"\n{Colors.CYAN}Recommended Anthropic models:{Colors.ENDC}")
-                    for i, model in enumerate(model_aliases["ANTHROPIC"], 1):
+                    for i, model in enumerate(model_aliases['ANTHROPIC'], 1):
                         print(f"{Colors.CYAN}[{i}] {Colors.GREEN}{model}{Colors.ENDC}")
-
-                    model_choice = input(
-                        "Select default model (1-3) or press Enter for claude-3-7-sonnet: "
-                    ).strip()
-                    if not model_choice or model_choice == "1":
-                        model_info["default_model"] = (
-                            "anthropic/claude-3-7-sonnet-latest"
-                        )
-                    elif model_choice.isdigit() and 1 <= int(model_choice) <= len(
-                        model_aliases["ANTHROPIC"]
-                    ):
-                        model_info["default_model"] = model_aliases["ANTHROPIC"][
-                            int(model_choice) - 1
-                        ]
+                    
+                    model_choice = input("Select default model (1-3) or press Enter for claude-3-7-sonnet: ").strip()
+                    if not model_choice or model_choice == '1':
+                        model_info['default_model'] = 'anthropic/claude-3-7-sonnet-latest'
+                    elif model_choice.isdigit() and 1 <= int(model_choice) <= len(model_aliases['ANTHROPIC']):
+                        model_info['default_model'] = model_aliases['ANTHROPIC'][int(model_choice) - 1]
                     else:
-                        model_info["default_model"] = (
-                            "anthropic/claude-3-7-sonnet-latest"
-                        )
-                        print_warning(
-                            f"Invalid selection, using default: anthropic/claude-3-7-sonnet-latest"
-                        )
+                        model_info['default_model'] = 'anthropic/claude-3-7-sonnet-latest'
+                        print_warning(f"Invalid selection, using default: anthropic/claude-3-7-sonnet-latest")
                     break
-                print_error(
-                    "Invalid API key format. It should be at least 10 characters long."
-                )
-
-        elif provider == "OPENROUTER":
+                print_error("Invalid API key format. It should be at least 10 characters long.")
+        
+        elif provider == 'OPENROUTER':
             while True:
                 api_key = input("Enter your OpenRouter API key: ")
                 if validate_api_key(api_key):
-                    api_keys["OPENROUTER_API_KEY"] = api_key
-                    api_keys["OPENROUTER_API_BASE"] = "https://openrouter.ai/api/v1"
+                    api_keys['OPENROUTER_API_KEY'] = api_key
+                    api_keys['OPENROUTER_API_BASE'] = 'https://openrouter.ai/api/v1'
 
                     # Recommend default model
                     print(f"\n{Colors.CYAN}Recommended OpenRouter models:{Colors.ENDC}")
-                    for i, model in enumerate(model_aliases["OPENROUTER"], 1):
+                    for i, model in enumerate(model_aliases['OPENROUTER'], 1):
                         print(f"{Colors.CYAN}[{i}] {Colors.GREEN}{model}{Colors.ENDC}")
-
-                    model_choice = input(
-                        "Select default model (1-3) or press Enter for gemini-2.5-flash: "
-                    ).strip()
-                    if not model_choice or model_choice == "1":
-                        model_info["default_model"] = (
-                            "openrouter/google/gemini-2.5-flash-preview"
-                        )
-                    elif model_choice.isdigit() and 1 <= int(model_choice) <= len(
-                        model_aliases["OPENROUTER"]
-                    ):
-                        model_info["default_model"] = model_aliases["OPENROUTER"][
-                            int(model_choice) - 1
-                        ]
+                    
+                    model_choice = input("Select default model (1-3) or press Enter for gemini-2.5-flash: ").strip()
+                    if not model_choice or model_choice == '1':
+                        model_info['default_model'] = 'openrouter/google/gemini-2.5-flash-preview'
+                    elif model_choice.isdigit() and 1 <= int(model_choice) <= len(model_aliases['OPENROUTER']):
+                        model_info['default_model'] = model_aliases['OPENROUTER'][int(model_choice) - 1]
                     else:
-                        model_info["default_model"] = (
-                            "openrouter/google/gemini-2.5-flash-preview"
-                        )
-                        print_warning(
-                            f"Invalid selection, using default: openrouter/google/gemini-2.5-flash-preview"
-                        )
+                        model_info['default_model'] = 'openrouter/google/gemini-2.5-flash-preview'
+                        print_warning(f"Invalid selection, using default: openrouter/google/gemini-2.5-flash-preview")
                     break
-                print_error(
-                    "Invalid API key format. It should be at least 10 characters long."
-                )
-
+                print_error("Invalid API key format. It should be at least 10 characters long.")
+        
     # If no default model has been set, check which provider was selected and set an appropriate default
-    if "default_model" not in model_info:
-        if "ANTHROPIC_API_KEY" in api_keys:
-            model_info["default_model"] = "anthropic/claude-3-7-sonnet-latest"
-        elif "OPENAI_API_KEY" in api_keys:
-            model_info["default_model"] = "openai/gpt-4o"
-        elif "OPENROUTER_API_KEY" in api_keys:
-            model_info["default_model"] = "openrouter/google/gemini-2.5-flash-preview"
-
+    if 'default_model' not in model_info:
+        if 'ANTHROPIC_API_KEY' in api_keys:
+            model_info['default_model'] = 'anthropic/claude-3-7-sonnet-latest'
+        elif 'OPENAI_API_KEY' in api_keys:
+            model_info['default_model'] = 'openai/gpt-4o'
+        elif 'OPENROUTER_API_KEY' in api_keys:
+            model_info['default_model'] = 'openrouter/google/gemini-2.5-flash-preview'
+    
     print_success(f"Using {model_info['default_model']} as the default model")
-
+    
     # Add the default model to the API keys dictionary
-    api_keys["MODEL_TO_USE"] = model_info["default_model"]
-
+    api_keys['MODEL_TO_USE'] = model_info['default_model']
+    
     return api_keys
-
 
 def collect_search_api_keys():
     """Collect search API keys (now required, not optional)"""
     print_info("You'll need to obtain API keys for search and web scraping")
     print_info("Visit https://tavily.com/ to get a Tavily API key")
     print_info("Visit https://firecrawl.dev/ to get a Firecrawl API key")
-
+    
     while True:
         tavily_api_key = input("Enter your Tavily API key: ")
         if validate_api_key(tavily_api_key):
             break
         print_error("Invalid API key format. It should be at least 10 characters long.")
-
+    
     while True:
         firecrawl_api_key = input("Enter your Firecrawl API key: ")
         if validate_api_key(firecrawl_api_key):
             break
         print_error("Invalid API key format. It should be at least 10 characters long.")
-
+    
     # Ask if user is self-hosting Firecrawl
-    is_self_hosted = (
-        input("Are you self-hosting Firecrawl? (y/n): ").lower().strip() == "y"
-    )
+    is_self_hosted = input("Are you self-hosting Firecrawl? (y/n): ").lower().strip() == 'y'
     firecrawl_url = "https://api.firecrawl.dev"  # Default URL
-
+    
     if is_self_hosted:
         while True:
-            custom_url = input(
-                "Enter your Firecrawl URL (e.g., https://your-firecrawl-instance.com): "
-            )
+            custom_url = input("Enter your Firecrawl URL (e.g., https://your-firecrawl-instance.com): ")
             if validate_url(custom_url):
                 firecrawl_url = custom_url
                 break
             print_error("Invalid URL format. Please enter a valid URL.")
-
+    
     return {
-        "TAVILY_API_KEY": tavily_api_key,
-        "FIRECRAWL_API_KEY": firecrawl_api_key,
-        "FIRECRAWL_URL": firecrawl_url,
+        'TAVILY_API_KEY': tavily_api_key,
+        'FIRECRAWL_API_KEY': firecrawl_api_key,
+        'FIRECRAWL_URL': firecrawl_url,
     }
-
 
 def collect_rapidapi_keys():
     """Collect RapidAPI key (optional)"""
-    print_info(
-        "To enable API services like LinkedIn, and others, you'll need a RapidAPI key"
-    )
+    print_info("To enable API services like LinkedIn, and others, you'll need a RapidAPI key")
     print_info("Each service requires individual activation in your RapidAPI account:")
-    print_info(
-        "1. Locate the service's `base_url` in its corresponding file (e.g., https://linkedin-data-scraper.p.rapidapi.com in backend/agent/tools/data_providers/LinkedinProvider.py)"
-    )
+    print_info("1. Locate the service's `base_url` in its corresponding file (e.g., https://linkedin-data-scraper.p.rapidapi.com in backend/agent/tools/data_providers/LinkedinProvider.py)")
     print_info("2. Visit that specific API on the RapidAPI marketplace")
-    print_info(
-        "3. Subscribe to th`e service (many offer free tiers with limited requests)"
-    )
-    print_info(
-        "4. Once subscribed, the service will be available to your agent through the API Services tool"
-    )
+    print_info("3. Subscribe to th`e service (many offer free tiers with limited requests)")
+    print_info("4. Once subscribed, the service will be available to your agent through the API Services tool")
     print_info("A RapidAPI key is optional for API services like LinkedIn")
     print_info("Visit https://rapidapi.com/ to get your API key if needed")
     print_info("You can leave this blank and add it later if desired")
-
+    
     rapid_api_key = input("Enter your RapidAPI key (optional, press Enter to skip): ")
-
+    
     # Allow empty key
     if not rapid_api_key:
         print_info("Skipping RapidAPI key setup. You can add it later if needed.")
@@ -546,37 +443,36 @@
         # Validate if not empty
         if not validate_api_key(rapid_api_key, allow_empty=True):
             print_warning("The API key format seems invalid, but continuing anyway.")
-
+    
     return {
-        "RAPID_API_KEY": rapid_api_key,
+        'RAPID_API_KEY': rapid_api_key,
     }
-
 
 def configure_backend_env(env_vars, use_docker=True):
     """Configure backend .env file"""
-    env_path = os.path.join("backend", ".env")
-
+    env_path = os.path.join('backend', '.env')
+    
     # Redis configuration (based on deployment method)
-    redis_host = "redis" if use_docker else "localhost"
+    redis_host = 'redis' if use_docker else 'localhost'
     redis_config = {
-        "REDIS_HOST": redis_host,
-        "REDIS_PORT": "6379",
-        "REDIS_PASSWORD": "",
-        "REDIS_SSL": "false",
+        'REDIS_HOST': redis_host,
+        'REDIS_PORT': '6379',
+        'REDIS_PASSWORD': '',
+        'REDIS_SSL': 'false',
     }
 
     # RabbitMQ configuration (based on deployment method)
-    rabbitmq_host = "rabbitmq" if use_docker else "localhost"
+    rabbitmq_host = 'rabbitmq' if use_docker else 'localhost'
     rabbitmq_config = {
-        "RABBITMQ_HOST": rabbitmq_host,
-        "RABBITMQ_PORT": "5672",
+        'RABBITMQ_HOST': rabbitmq_host,
+        'RABBITMQ_PORT': '5672',
     }
-
+    
     # Organize all configuration
     all_config = {}
-
+    
     # Create a string with the formatted content
-    env_content = """# Generated by Atlas setup script
+    env_content = """# Generated by Suna setup script
 
 # Environment Mode
 # Valid values: local, staging, production
@@ -586,298 +482,284 @@
 """
 
     # Supabase section
-    for key, value in env_vars["supabase"].items():
+    for key, value in env_vars['supabase'].items():
         env_content += f"{key}={value}\n"
-
+    
     # Redis section
     env_content += "\n# REDIS\n"
     for key, value in redis_config.items():
         env_content += f"{key}={value}\n"
-
+    
     # RabbitMQ section
     env_content += "\n# RABBITMQ\n"
     for key, value in rabbitmq_config.items():
         env_content += f"{key}={value}\n"
-
+    
     # LLM section
     env_content += "\n# LLM Providers:\n"
     # Add empty values for all LLM providers we support
-    all_llm_keys = [
-        "ANTHROPIC_API_KEY",
-        "OPENAI_API_KEY",
-        "GROQ_API_KEY",
-        "OPENROUTER_API_KEY",
-        "MODEL_TO_USE",
-    ]
+    all_llm_keys = ['ANTHROPIC_API_KEY', 'OPENAI_API_KEY', 'GROQ_API_KEY', 'OPENROUTER_API_KEY', 'MODEL_TO_USE']
     # Add AWS keys separately
-    aws_keys = ["AWS_ACCESS_KEY_ID", "AWS_SECRET_ACCESS_KEY", "AWS_REGION_NAME"]
-
+    aws_keys = ['AWS_ACCESS_KEY_ID', 'AWS_SECRET_ACCESS_KEY', 'AWS_REGION_NAME']
+    
     # First add the keys that were provided
-    for key, value in env_vars["llm"].items():
+    for key, value in env_vars['llm'].items():
         if key in all_llm_keys:
             env_content += f"{key}={value}\n"
             # Remove from the list once added
             if key in all_llm_keys:
                 all_llm_keys.remove(key)
-
+    
     # Add empty values for any remaining LLM keys
     for key in all_llm_keys:
         env_content += f"{key}=\n"
-
+    
     # AWS section
     env_content += "\n# AWS Bedrock\n"
     for key in aws_keys:
-        value = env_vars["llm"].get(key, "")
+        value = env_vars['llm'].get(key, '')
         env_content += f"{key}={value}\n"
-
+    
     # Additional OpenRouter params
-    if "OR_SITE_URL" in env_vars["llm"] or "OR_APP_NAME" in env_vars["llm"]:
+    if 'OR_SITE_URL' in env_vars['llm'] or 'OR_APP_NAME' in env_vars['llm']:
         env_content += "\n# OpenRouter Additional Settings\n"
-        if "OR_SITE_URL" in env_vars["llm"]:
+        if 'OR_SITE_URL' in env_vars['llm']:
             env_content += f"OR_SITE_URL={env_vars['llm']['OR_SITE_URL']}\n"
-        if "OR_APP_NAME" in env_vars["llm"]:
+        if 'OR_APP_NAME' in env_vars['llm']:
             env_content += f"OR_APP_NAME={env_vars['llm']['OR_APP_NAME']}\n"
-
+    
     # DATA APIs section
     env_content += "\n# DATA APIS\n"
-    for key, value in env_vars["rapidapi"].items():
+    for key, value in env_vars['rapidapi'].items():
         env_content += f"{key}={value}\n"
-
+    
     # Web search section
     env_content += "\n# WEB SEARCH\n"
-    tavily_key = env_vars["search"].get("TAVILY_API_KEY", "")
+    tavily_key = env_vars['search'].get('TAVILY_API_KEY', '')
     env_content += f"TAVILY_API_KEY={tavily_key}\n"
-
+    
     # Web scrape section
     env_content += "\n# WEB SCRAPE\n"
-    firecrawl_key = env_vars["search"].get("FIRECRAWL_API_KEY", "")
-    firecrawl_url = env_vars["search"].get("FIRECRAWL_URL", "")
+    firecrawl_key = env_vars['search'].get('FIRECRAWL_API_KEY', '')
+    firecrawl_url = env_vars['search'].get('FIRECRAWL_URL', '')
     env_content += f"FIRECRAWL_API_KEY={firecrawl_key}\n"
     env_content += f"FIRECRAWL_URL={firecrawl_url}\n"
-
+    
     # Daytona section
     env_content += "\n# Sandbox container provider:\n"
-    for key, value in env_vars["daytona"].items():
+    for key, value in env_vars['daytona'].items():
         env_content += f"{key}={value}\n"
-
+    
     # Add next public URL at the end
     env_content += f"NEXT_PUBLIC_URL=http://localhost:3000\n"
-
+    
     # Write to file
-    with open(env_path, "w") as f:
+    with open(env_path, 'w') as f:
         f.write(env_content)
-
+    
     print_success(f"Backend .env file created at {env_path}")
     print_info(f"Redis host is set to: {redis_host}")
     print_info(f"RabbitMQ host is set to: {rabbitmq_host}")
 
-
 def configure_frontend_env(env_vars, use_docker=True):
     """Configure frontend .env.local file"""
-    env_path = os.path.join("frontend", ".env.local")
-
+    env_path = os.path.join('frontend', '.env.local')
+    
     # Use the appropriate backend URL based on start method
     backend_url = "http://localhost:8000/api"
 
     config = {
-        "NEXT_PUBLIC_SUPABASE_URL": env_vars["supabase"]["SUPABASE_URL"],
-        "NEXT_PUBLIC_SUPABASE_ANON_KEY": env_vars["supabase"]["SUPABASE_ANON_KEY"],
-        "NEXT_PUBLIC_BACKEND_URL": backend_url,
-        "NEXT_PUBLIC_URL": "http://localhost:3000",
-        "NEXT_PUBLIC_ENV_MODE": "LOCAL",
+        'NEXT_PUBLIC_SUPABASE_URL': env_vars['supabase']['SUPABASE_URL'],
+        'NEXT_PUBLIC_SUPABASE_ANON_KEY': env_vars['supabase']['SUPABASE_ANON_KEY'],
+        'NEXT_PUBLIC_BACKEND_URL': backend_url,
+        'NEXT_PUBLIC_URL': 'http://localhost:3000',
+        'NEXT_PUBLIC_ENV_MODE': 'LOCAL',
     }
 
     # Write to file
-    with open(env_path, "w") as f:
+    with open(env_path, 'w') as f:
         for key, value in config.items():
             f.write(f"{key}={value}\n")
-
+    
     print_success(f"Frontend .env.local file created at {env_path}")
     print_info(f"Backend URL is set to: {backend_url}")
-
 
 def setup_supabase():
     """Setup Supabase database"""
     print_info("Setting up Supabase database...")
-
+    
     # Check if the Supabase CLI is installed
     try:
         subprocess.run(
-            ["supabase", "--version"],
+            ['supabase', '--version'],
             stdout=subprocess.PIPE,
             stderr=subprocess.PIPE,
             check=True,
-            shell=IS_WINDOWS,
+            shell=IS_WINDOWS
         )
     except (subprocess.SubprocessError, FileNotFoundError):
         print_error("Supabase CLI is not installed.")
-        print_info(
-            "Please install it by following instructions at https://supabase.com/docs/guides/cli/getting-started"
-        )
+        print_info("Please install it by following instructions at https://supabase.com/docs/guides/cli/getting-started")
         print_info("After installing, run this setup again")
         sys.exit(1)
-
+    
     # Extract project reference from Supabase URL
-    supabase_url = os.environ.get("SUPABASE_URL")
+    supabase_url = os.environ.get('SUPABASE_URL')
     if not supabase_url:
         # Get from main function if environment variable not set
-        env_path = os.path.join("backend", ".env")
+        env_path = os.path.join('backend', '.env')
         if os.path.exists(env_path):
-            with open(env_path, "r") as f:
+            with open(env_path, 'r') as f:
                 for line in f:
-                    if line.startswith("SUPABASE_URL="):
-                        supabase_url = line.strip().split("=", 1)[1]
+                    if line.startswith('SUPABASE_URL='):
+                        supabase_url = line.strip().split('=', 1)[1]
                         break
 
     project_ref = None
     if supabase_url:
         # Extract project reference from URL (format: https://[project_ref].supabase.co)
-        match = re.search(r"https://([^.]+)\.supabase\.co", supabase_url)
+        match = re.search(r'https://([^.]+)\.supabase\.co', supabase_url)
         if match:
             project_ref = match.group(1)
-            print_success(
-                f"Extracted project reference '{project_ref}' from your Supabase URL"
-            )
-
+            print_success(f"Extracted project reference '{project_ref}' from your Supabase URL")
+    
     # If extraction failed, ask the user
     if not project_ref:
         print_info("Could not extract project reference from Supabase URL")
         print_info("Get your Supabase project reference from the Supabase dashboard")
-        print_info(
-            "It's the portion after 'https://' and before '.supabase.co' in your project URL"
-        )
+        print_info("It's the portion after 'https://' and before '.supabase.co' in your project URL")
         project_ref = input("Enter your Supabase project reference: ")
-
+    
     # Change the working directory to backend
-    backend_dir = os.path.join(os.getcwd(), "backend")
+    backend_dir = os.path.join(os.getcwd(), 'backend')
     print_info(f"Changing to backend directory: {backend_dir}")
-
+    
     try:
         # Login to Supabase CLI (interactive)
         print_info("Logging into Supabase CLI...")
-        subprocess.run(["supabase", "login"], check=True, shell=IS_WINDOWS)
-
+        subprocess.run(['supabase', 'login'], check=True, shell=IS_WINDOWS)
+        
         # Link to project
         print_info(f"Linking to Supabase project {project_ref}...")
         subprocess.run(
-            ["supabase", "link", "--project-ref", project_ref],
+            ['supabase', 'link', '--project-ref', project_ref],
             cwd=backend_dir,
             check=True,
-            shell=IS_WINDOWS,
+            shell=IS_WINDOWS
         )
-
+        
         # Push database migrations
         print_info("Pushing database migrations...")
         subprocess.run(
-            ["supabase", "db", "push"], cwd=backend_dir, check=True, shell=IS_WINDOWS
+            ['supabase', 'db', 'push'],
+            cwd=backend_dir,
+            check=True,
+            shell=IS_WINDOWS
         )
-
+        
         print_success("Supabase database setup completed")
-
+        
         # Reminder for manual step
-        print_warning(
-            "IMPORTANT: You need to manually expose the 'basejump' schema in Supabase"
-        )
-        print_info(
-            "Go to the Supabase web platform -> choose your project -> Project Settings -> Data API"
-        )
-        print_info(
-            "In the 'Exposed Schema' section, add 'basejump' if not already there"
-        )
+        print_warning("IMPORTANT: You need to manually expose the 'basejump' schema in Supabase")
+        print_info("Go to the Supabase web platform -> choose your project -> Project Settings -> Data API")
+        print_info("In the 'Exposed Schema' section, add 'basejump' if not already there")
         input("Press Enter once you've completed this step...")
-
+        
     except subprocess.SubprocessError as e:
         print_error(f"Failed to setup Supabase: {e}")
         sys.exit(1)
 
-
 def install_dependencies():
     """Install frontend and backend dependencies"""
     print_info("Installing required dependencies...")
-
+    
     try:
         # Install frontend dependencies
         print_info("Installing frontend dependencies...")
-        subprocess.run(["npm", "install"], cwd="frontend", check=True, shell=IS_WINDOWS)
+        subprocess.run(
+            ['npm', 'install'], 
+            cwd='frontend',
+            check=True,
+            shell=IS_WINDOWS
+        )
         print_success("Frontend dependencies installed successfully")
-
+        
         # Lock dependencies
         print_info("Locking dependencies...")
-        subprocess.run(["poetry", "lock"], cwd="backend", check=True, shell=IS_WINDOWS)
+        subprocess.run(
+            ['poetry', 'lock'],
+            cwd='backend',
+            check=True,
+            shell=IS_WINDOWS
+        )
         # Install backend dependencies
         print_info("Installing backend dependencies...")
         subprocess.run(
-            ["poetry", "install"], cwd="backend", check=True, shell=IS_WINDOWS
+            ['poetry', 'install'], 
+            cwd='backend',
+            check=True,
+            shell=IS_WINDOWS
         )
         print_success("Backend dependencies installed successfully")
-
+        
         return True
     except subprocess.SubprocessError as e:
         print_error(f"Failed to install dependencies: {e}")
         print_info("You may need to install them manually.")
         return False
 
-
 def start_suna():
-    """Start Atlas using Docker Compose or manual startup"""
-    print_info(
-        "You can start Atlas using either Docker Compose or by manually starting the frontend, backend and worker."
-    )
-
-    print(f"\n{Colors.CYAN}How would you like to start Atlas?{Colors.ENDC}")
-    print(
-        f"{Colors.CYAN}[1] {Colors.GREEN}Docker Compose{Colors.ENDC} {Colors.CYAN}(recommended, starts all services){Colors.ENDC}"
-    )
-    print(
-        f"{Colors.CYAN}[2] {Colors.GREEN}Manual startup{Colors.ENDC} {Colors.CYAN}(requires Redis, RabbitMQ & separate terminals){Colors.ENDC}\n"
-    )
-
+    """Start Suna using Docker Compose or manual startup"""
+    print_info("You can start Suna using either Docker Compose or by manually starting the frontend, backend and worker.")
+
+    print(f"\n{Colors.CYAN}How would you like to start Suna?{Colors.ENDC}")
+    print(f"{Colors.CYAN}[1] {Colors.GREEN}Docker Compose{Colors.ENDC} {Colors.CYAN}(recommended, starts all services){Colors.ENDC}")
+    print(f"{Colors.CYAN}[2] {Colors.GREEN}Manual startup{Colors.ENDC} {Colors.CYAN}(requires Redis, RabbitMQ & separate terminals){Colors.ENDC}\n")
+    
     while True:
         start_method = input("Enter your choice (1 or 2): ")
         if start_method in ["1", "2"]:
             break
-        print_error(
-            "Invalid selection. Please enter '1' for Docker Compose or '2' for Manual startup."
-        )
-
+        print_error("Invalid selection. Please enter '1' for Docker Compose or '2' for Manual startup.")
+    
     use_docker = start_method == "1"
-
+    
     if use_docker:
-        print_info("Starting Atlas with Docker Compose...")
-
+        print_info("Starting Suna with Docker Compose...")
+        
         try:
             # TODO: uncomment when we have pre-built images on Docker Hub or GHCR
             # GitHub repository environment variable setup
             # github_repo = None
-
+            
             # print(f"\n{Colors.CYAN}Do you want to use pre-built images or build locally?{Colors.ENDC}")
             # print(f"{Colors.CYAN}[1] {Colors.GREEN}Pre-built images{Colors.ENDC} {Colors.CYAN}(faster){Colors.ENDC}")
             # print(f"{Colors.CYAN}[2] {Colors.GREEN}Build locally{Colors.ENDC} {Colors.CYAN}(customizable){Colors.ENDC}\n")
-
+            
             # while True:
             #     build_choice = input("Enter your choice (1 or 2): ")
             #     if build_choice in ["1", "2"]:
             #         break
             #     print_error("Invalid selection. Please enter '1' for pre-built images or '2' for building locally.")
-
+                
             # use_prebuilt = build_choice == "1"
-
+            
             # if use_prebuilt:
             #     # Get GitHub repository name from user
             #     print_info("For pre-built images, you need to specify a GitHub repository name")
             #     print_info("Example format: your-github-username/repo-name")
-
+                
             #     github_repo = input("Enter GitHub repository name: ")
             #     if not github_repo or "/" not in github_repo:
             #         print_warning("Invalid GitHub repository format. Using a default value.")
             #         # Create a random GitHub repository name as fallback
             #         random_name = ''.join(random.choices(string.ascii_lowercase, k=8))
             #         github_repo = f"user/{random_name}"
-
+                
             #     # Set the environment variable
             #     os.environ["GITHUB_REPOSITORY"] = github_repo
             #     print_info(f"Using GitHub repository: {github_repo}")
-
+                
             #     # Start with pre-built images
             #     print_info("Using pre-built images...")
             #     subprocess.run(['docker', 'compose', '-f', 'docker-compose.ghcr.yaml', 'up', '-d'], check=True)
@@ -887,126 +769,91 @@
             #     subprocess.run(['docker', 'compose', 'up', '-d'], check=True)
 
             print_info("Building images locally...")
-            subprocess.run(
-                ["docker", "compose", "up", "-d", "--build"],
-                check=True,
-                shell=IS_WINDOWS,
-            )
+            subprocess.run(['docker', 'compose', 'up', '-d', '--build'], check=True, shell=IS_WINDOWS)
 
             # Wait for services to be ready
             print_info("Waiting for services to start...")
             time.sleep(10)  # Give services some time to start
-
+            
             # Check if services are running
             result = subprocess.run(
-                ["docker", "compose", "ps", "-q"],
+                ['docker', 'compose', 'ps', '-q'],
                 capture_output=True,
                 text=True,
-                shell=IS_WINDOWS,
+                shell=IS_WINDOWS
             )
-
+            
             if "backend" in result.stdout and "frontend" in result.stdout:
-                print_success("Atlas services are up and running!")
+                print_success("Suna services are up and running!")
             else:
-                print_warning(
-                    "Some services might not be running correctly. Check 'docker compose ps' for details."
-                )
-
+                print_warning("Some services might not be running correctly. Check 'docker compose ps' for details.")
+            
         except subprocess.SubprocessError as e:
-            print_error(f"Failed to start Atlas: {e}")
+            print_error(f"Failed to start Suna: {e}")
             sys.exit(1)
-
+            
         return use_docker
     else:
         print_info("For manual startup, you'll need to:")
         print_info("1. Start Redis and RabbitMQ in Docker (required for the backend)")
         print_info("2. Start the frontend with npm run dev")
         print_info("3. Start the backend with poetry run python3.11 api.py")
-        print_info(
-            "4. Start the worker with poetry run python3.11 -m dramatiq run_agent_background"
-        )
-        print_warning(
-            "Note: Redis and RabbitMQ must be running before starting the backend"
-        )
+        print_info("4. Start the worker with poetry run python3.11 -m dramatiq run_agent_background")
+        print_warning("Note: Redis and RabbitMQ must be running before starting the backend")
         print_info("Detailed instructions will be provided at the end of setup")
-
+        
         return use_docker
-
 
 def final_instructions(use_docker=True, env_vars=None):
     """Show final instructions"""
-    print(f"\n{Colors.GREEN}{Colors.BOLD}✨ Atlas Setup Complete! ✨{Colors.ENDC}\n")
-
+    print(f"\n{Colors.GREEN}{Colors.BOLD}✨ Suna Setup Complete! ✨{Colors.ENDC}\n")
+    
     # Display LLM configuration info if available
-    if env_vars and "llm" in env_vars and "MODEL_TO_USE" in env_vars["llm"]:
-        default_model = env_vars["llm"]["MODEL_TO_USE"]
-        print_info(
-            f"Atlas is configured to use {Colors.GREEN}{default_model}{Colors.ENDC} as the default LLM model"
-        )
-
+    if env_vars and 'llm' in env_vars and 'MODEL_TO_USE' in env_vars['llm']:
+        default_model = env_vars['llm']['MODEL_TO_USE']
+        print_info(f"Suna is configured to use {Colors.GREEN}{default_model}{Colors.ENDC} as the default LLM model")
+    
     if use_docker:
-        print_info("Your Atlas instance is now running!")
+        print_info("Your Suna instance is now running!")
         print_info("Access it at: http://localhost:3000")
-        print_info(
-            "Create an account using Supabase authentication to start using Atlas"
-        )
+        print_info("Create an account using Supabase authentication to start using Suna")
         print("\nUseful Docker commands:")
-        print(
-            f"{Colors.CYAN}  docker compose ps{Colors.ENDC}         - Check the status of Atlas services"
-        )
-        print(
-            f"{Colors.CYAN}  docker compose logs{Colors.ENDC}       - View logs from all services"
-        )
-        print(
-            f"{Colors.CYAN}  docker compose logs -f{Colors.ENDC}    - Follow logs from all services"
-        )
-        print(
-            f"{Colors.CYAN}  docker compose down{Colors.ENDC}       - Stop Atlas services"
-        )
-        print(
-            f"{Colors.CYAN}  docker compose up -d{Colors.ENDC}      - Start Atlas services (after they've been stopped)"
-        )
+        print(f"{Colors.CYAN}  docker compose ps{Colors.ENDC}         - Check the status of Suna services")
+        print(f"{Colors.CYAN}  docker compose logs{Colors.ENDC}       - View logs from all services")
+        print(f"{Colors.CYAN}  docker compose logs -f{Colors.ENDC}    - Follow logs from all services")
+        print(f"{Colors.CYAN}  docker compose down{Colors.ENDC}       - Stop Suna services")
+        print(f"{Colors.CYAN}  docker compose up -d{Colors.ENDC}      - Start Suna services (after they've been stopped)")
     else:
-        print_info("Atlas setup is complete but services are not running yet.")
-        print_info("To start Atlas, you need to:")
-
+        print_info("Suna setup is complete but services are not running yet.")
+        print_info("To start Suna, you need to:")
+        
         print_info("1. Start Redis and RabbitMQ (required for backend):")
         print(f"{Colors.CYAN}    cd backend")
         print(f"    docker compose up redis rabbitmq -d{Colors.ENDC}")
-
+        
         print_info("2. In one terminal:")
         print(f"{Colors.CYAN}    cd frontend")
         print(f"    npm run dev{Colors.ENDC}")
-
+        
         print_info("3. In another terminal:")
         print(f"{Colors.CYAN}    cd backend")
         print(f"    poetry run python3.11 api.py{Colors.ENDC}")
-
+        
         print_info("3. In one more terminal:")
         print(f"{Colors.CYAN}    cd backend")
-        print(
-            f"    poetry run python3.11 -m dramatiq run_agent_background{Colors.ENDC}"
-        )
-
-        print_info(
-            "4. Once all services are running, access Atlas at: http://localhost:3000"
-        )
-        print_info(
-            "5. Create an account using Supabase authentication to start using Atlas"
-        )
-
+        print(f"    poetry run python3.11 -m dramatiq run_agent_background{Colors.ENDC}")
+        
+        print_info("4. Once all services are running, access Suna at: http://localhost:3000")
+        print_info("5. Create an account using Supabase authentication to start using Suna")
 
 # Then update your main() function as follows:
-
 
 def main():
     total_steps = 8
     current_step = load_progress() + 1
 
     print_banner()
-    print(
-        "This wizard will guide you through setting up Suna, an open-source generalist AI agent.\n"
-    )
+    print("This wizard will guide you through setting up Suna, an open-source generalist AI agent.\n")
 
     env_vars = load_env_data()
 
@@ -1015,47 +862,43 @@
         check_requirements()
         check_docker_running()
         if not check_suna_directory():
-            print_error(
-                "This setup script must be run from the Suna repository root directory."
-            )
+            print_error("This setup script must be run from the Suna repository root directory.")
             sys.exit(1)
         save_progress(current_step)
         current_step += 1
 
     if current_step <= 2:
         print_step(current_step, total_steps, "Collecting Supabase information")
-        env_vars["supabase"] = collect_supabase_info()
-        os.environ["SUPABASE_URL"] = env_vars["supabase"]["SUPABASE_URL"]
+        env_vars['supabase'] = collect_supabase_info()
+        os.environ['SUPABASE_URL'] = env_vars['supabase']['SUPABASE_URL']
         save_env_data(env_vars)
         save_progress(current_step)
         current_step += 1
 
     if current_step <= 3:
         print_step(current_step, total_steps, "Collecting Daytona information")
-        env_vars["daytona"] = collect_daytona_info()
+        env_vars['daytona'] = collect_daytona_info()
         save_env_data(env_vars)
         save_progress(current_step)
         current_step += 1
 
     if current_step <= 4:
         print_step(current_step, total_steps, "Collecting LLM API keys")
-        env_vars["llm"] = collect_llm_api_keys()
+        env_vars['llm'] = collect_llm_api_keys()
         save_env_data(env_vars)
         save_progress(current_step)
         current_step += 1
 
     if current_step <= 5:
-        print_step(
-            current_step, total_steps, "Collecting search and web scraping API keys"
-        )
-        env_vars["search"] = collect_search_api_keys()
+        print_step(current_step, total_steps, "Collecting search and web scraping API keys")
+        env_vars['search'] = collect_search_api_keys()
         save_env_data(env_vars)
         save_progress(current_step)
         current_step += 1
 
     if current_step <= 6:
         print_step(current_step, total_steps, "Collecting RapidAPI key")
-        env_vars["rapidapi"] = collect_rapidapi_keys()
+        env_vars['rapidapi'] = collect_rapidapi_keys()
         save_env_data(env_vars)
         save_progress(current_step)
         current_step += 1
@@ -1082,12 +925,9 @@
         if os.path.exists(ENV_DATA_FILE):
             os.remove(ENV_DATA_FILE)
 
-
 if __name__ == "__main__":
     try:
         main()
     except KeyboardInterrupt:
-        print(
-            "\n\nSetup interrupted. You can resume setup anytime by running this script again."
-        )
+        print("\n\nSetup interrupted. You can resume setup anytime by running this script again.")
         sys.exit(1)