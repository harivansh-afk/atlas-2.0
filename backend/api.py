from fastapi import FastAPI, Request, HTTPException, Response, Depends
from fastapi.middleware.cors import CORSMiddleware
from fastapi.responses import JSONResponse, StreamingResponse
import sentry
from contextlib import asynccontextmanager
from agentpress.thread_manager import ThreadManager
from services.supabase import DBConnection
from datetime import datetime, timezone
from dotenv import load_dotenv
from utils.config import config, EnvMode
import asyncio
from utils.logger import logger
import time
from collections import OrderedDict
from typing import Dict, Any

from pydantic import BaseModel
# Import the agent API module
from agent import api as agent_api
from sandbox import api as sandbox_api
from services import billing as billing_api
from services import transcription as transcription_api
from services.mcp_custom import discover_custom_tools
import sys

load_dotenv()

if sys.platform == "win32":
    asyncio.set_event_loop_policy(asyncio.WindowsProactorEventLoopPolicy())

# Initialize managers
db = DBConnection()
instance_id = "single"

# Rate limiter state
ip_tracker = OrderedDict()
MAX_CONCURRENT_IPS = 25


@asynccontextmanager
async def lifespan(app: FastAPI):
<<<<<<< HEAD
    # Startup
    logger.info(
        f"Starting up FastAPI application with instance ID: {instance_id} in {config.ENV_MODE.value} mode"
    )

=======
    logger.info(f"Starting up FastAPI application with instance ID: {instance_id} in {config.ENV_MODE.value} mode")
>>>>>>> 1bdd3fd0
    try:
        await db.initialize()
<<<<<<< HEAD

        # Initialize the agent API with shared resources
        agent_api.initialize(db, instance_id)

        # Initialize the sandbox API with shared resources
=======
        
        agent_api.initialize(
            db,
            instance_id
        )
        
>>>>>>> 1bdd3fd0
        sandbox_api.initialize(db)

        # Initialize Redis connection
        from services import redis

        try:
            await redis.initialize_async()
            logger.info("Redis connection initialized successfully")
        except Exception as e:
            logger.error(f"Failed to initialize Redis connection: {e}")
            # Continue without Redis - the application will handle Redis failures gracefully

        # Start background tasks
        # asyncio.create_task(agent_api.restore_running_agent_runs())

        yield

        # Clean up agent resources
        logger.info("Cleaning up agent resources")
        await agent_api.cleanup()

        # Clean up Redis connection
        try:
            logger.info("Closing Redis connection")
            await redis.close()
            logger.info("Redis connection closed successfully")
        except Exception as e:
            logger.error(f"Error closing Redis connection: {e}")

        # Clean up database connection
        logger.info("Disconnecting from database")
        await db.disconnect()
    except Exception as e:
        logger.error(f"Error during application startup: {e}")
        raise


app = FastAPI(lifespan=lifespan)


@app.middleware("http")
async def log_requests_middleware(request: Request, call_next):
    start_time = time.time()
    client_ip = request.client.host
    method = request.method
    url = str(request.url)
    path = request.url.path
    query_params = str(request.query_params)

    # Log the incoming request
    logger.info(
        f"Request started: {method} {path} from {client_ip} | Query: {query_params}"
    )

    try:
        response = await call_next(request)
        process_time = time.time() - start_time
        logger.debug(
            f"Request completed: {method} {path} | Status: {response.status_code} | Time: {process_time:.2f}s"
        )
        return response
    except Exception as e:
        process_time = time.time() - start_time
        logger.error(
            f"Request failed: {method} {path} | Error: {str(e)} | Time: {process_time:.2f}s"
        )
        raise


# Define allowed origins based on environment
allowed_origins = ["https://www.atlasagents.ai", "http://localhost:3000"]
allow_origin_regex = None

# Add staging-specific origins
if config.ENV_MODE == EnvMode.STAGING:
    allowed_origins.append("https://staging.atlasagents.ai")
    allow_origin_regex = r"https://Atlas-.*-prjcts\.vercel\.app"

app.add_middleware(
    CORSMiddleware,
    allow_origins=allowed_origins,
    allow_origin_regex=allow_origin_regex,
    allow_credentials=True,
    allow_methods=["GET", "POST", "PUT", "DELETE", "OPTIONS"],
    allow_headers=["Content-Type", "Authorization"],
)

app.include_router(agent_api.router, prefix="/api")

app.include_router(sandbox_api.router, prefix="/api")

app.include_router(billing_api.router, prefix="/api")

from mcp_local import api as mcp_api

app.include_router(mcp_api.router, prefix="/api")

app.include_router(transcription_api.router, prefix="/api")


@app.get("/api/health")
async def health_check():
    """Health check endpoint to verify API is working."""
    logger.info("Health check endpoint called")
    return {
        "status": "ok",
        "timestamp": datetime.now(timezone.utc).isoformat(),
        "instance_id": instance_id,
    }

<<<<<<< HEAD

if __name__ == "__main__":
    import uvicorn

    workers = 2

=======
class CustomMCPDiscoverRequest(BaseModel):
    type: str
    config: Dict[str, Any]


@app.post("/api/mcp/discover-custom-tools")
async def discover_custom_mcp_tools(request: CustomMCPDiscoverRequest):
    try:
        return await discover_custom_tools(request.type, request.config)
    except HTTPException:
        raise
    except Exception as e:
        logger.error(f"Error discovering custom MCP tools: {e}")
        raise HTTPException(status_code=500, detail=str(e))

if __name__ == "__main__":
    import uvicorn
    
    if sys.platform == "win32":
        asyncio.set_event_loop_policy(asyncio.WindowsProactorEventLoopPolicy())
    
    workers = 1
    
>>>>>>> 1bdd3fd0
    logger.info(f"Starting server on 0.0.0.0:8000 with {workers} workers")
    uvicorn.run(
        "api:app",
        host="0.0.0.0",
        port=8000,
        workers=workers,
        loop="asyncio"
    )<|MERGE_RESOLUTION|>--- conflicted
+++ resolved
@@ -15,6 +15,7 @@
 from typing import Dict, Any
 
 from pydantic import BaseModel
+
 # Import the agent API module
 from agent import api as agent_api
 from sandbox import api as sandbox_api
@@ -39,31 +40,14 @@
 
 @asynccontextmanager
 async def lifespan(app: FastAPI):
-<<<<<<< HEAD
-    # Startup
     logger.info(
         f"Starting up FastAPI application with instance ID: {instance_id} in {config.ENV_MODE.value} mode"
     )
-
-=======
-    logger.info(f"Starting up FastAPI application with instance ID: {instance_id} in {config.ENV_MODE.value} mode")
->>>>>>> 1bdd3fd0
     try:
         await db.initialize()
-<<<<<<< HEAD
 
-        # Initialize the agent API with shared resources
         agent_api.initialize(db, instance_id)
 
-        # Initialize the sandbox API with shared resources
-=======
-        
-        agent_api.initialize(
-            db,
-            instance_id
-        )
-        
->>>>>>> 1bdd3fd0
         sandbox_api.initialize(db)
 
         # Initialize Redis connection
@@ -174,14 +158,7 @@
         "instance_id": instance_id,
     }
 
-<<<<<<< HEAD
 
-if __name__ == "__main__":
-    import uvicorn
-
-    workers = 2
-
-=======
 class CustomMCPDiscoverRequest(BaseModel):
     type: str
     config: Dict[str, Any]
@@ -197,20 +174,14 @@
         logger.error(f"Error discovering custom MCP tools: {e}")
         raise HTTPException(status_code=500, detail=str(e))
 
+
 if __name__ == "__main__":
     import uvicorn
-    
+
     if sys.platform == "win32":
         asyncio.set_event_loop_policy(asyncio.WindowsProactorEventLoopPolicy())
-    
+
     workers = 1
-    
->>>>>>> 1bdd3fd0
+
     logger.info(f"Starting server on 0.0.0.0:8000 with {workers} workers")
-    uvicorn.run(
-        "api:app",
-        host="0.0.0.0",
-        port=8000,
-        workers=workers,
-        loop="asyncio"
-    )+    uvicorn.run("api:app", host="0.0.0.0", port=8000, workers=workers, loop="asyncio")