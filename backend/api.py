--- conflicted
+++ resolved
@@ -39,55 +39,37 @@
 ip_tracker = OrderedDict()
 MAX_CONCURRENT_IPS = 25
 
-
 @asynccontextmanager
 async def lifespan(app: FastAPI):
-<<<<<<< HEAD
-    # Startup
-    logger.info(
-        f"Starting up FastAPI application with instance ID: {instance_id} in {config.ENV_MODE.value} mode"
-    )
-
-=======
     logger.info(f"Starting up FastAPI application with instance ID: {instance_id} in {config.ENV_MODE.value} mode")
->>>>>>> 95327e6e
     try:
         await db.initialize()
-<<<<<<< HEAD
-
-        # Initialize the agent API with shared resources
-        agent_api.initialize(db, instance_id)
-
-        # Initialize the sandbox API with shared resources
-=======
         
         agent_api.initialize(
             db,
             instance_id
         )
         
->>>>>>> 95327e6e
         sandbox_api.initialize(db)
-
+        
         # Initialize Redis connection
         from services import redis
-
         try:
             await redis.initialize_async()
             logger.info("Redis connection initialized successfully")
         except Exception as e:
             logger.error(f"Failed to initialize Redis connection: {e}")
             # Continue without Redis - the application will handle Redis failures gracefully
-
+        
         # Start background tasks
         # asyncio.create_task(agent_api.restore_running_agent_runs())
-
+        
         yield
-
+        
         # Clean up agent resources
         logger.info("Cleaning up agent resources")
         await agent_api.cleanup()
-
+        
         # Clean up Redis connection
         try:
             logger.info("Closing Redis connection")
@@ -95,7 +77,7 @@
             logger.info("Redis connection closed successfully")
         except Exception as e:
             logger.error(f"Error closing Redis connection: {e}")
-
+        
         # Clean up database connection
         logger.info("Disconnecting from database")
         await db.disconnect()
@@ -103,9 +85,7 @@
         logger.error(f"Error during application startup: {e}")
         raise
 
-
 app = FastAPI(lifespan=lifespan)
-
 
 @app.middleware("http")
 async def log_requests_middleware(request: Request, call_next):
@@ -115,35 +95,28 @@
     url = str(request.url)
     path = request.url.path
     query_params = str(request.query_params)
-
+    
     # Log the incoming request
-    logger.info(
-        f"Request started: {method} {path} from {client_ip} | Query: {query_params}"
-    )
-
+    logger.info(f"Request started: {method} {path} from {client_ip} | Query: {query_params}")
+    
     try:
         response = await call_next(request)
         process_time = time.time() - start_time
-        logger.debug(
-            f"Request completed: {method} {path} | Status: {response.status_code} | Time: {process_time:.2f}s"
-        )
+        logger.debug(f"Request completed: {method} {path} | Status: {response.status_code} | Time: {process_time:.2f}s")
         return response
     except Exception as e:
         process_time = time.time() - start_time
-        logger.error(
-            f"Request failed: {method} {path} | Error: {str(e)} | Time: {process_time:.2f}s"
-        )
+        logger.error(f"Request failed: {method} {path} | Error: {str(e)} | Time: {process_time:.2f}s")
         raise
 
-
 # Define allowed origins based on environment
-allowed_origins = ["https://www.atlasagents.ai", "http://localhost:3000"]
+allowed_origins = ["https://www.suna.so", "https://suna.so", "http://localhost:3000"]
 allow_origin_regex = None
 
 # Add staging-specific origins
 if config.ENV_MODE == EnvMode.STAGING:
-    allowed_origins.append("https://staging.atlasagents.ai")
-    allow_origin_regex = r"https://Atlas-.*-prjcts\.vercel\.app"
+    allowed_origins.append("https://staging.suna.so")
+    allow_origin_regex = r"https://suna-.*-prjcts\.vercel\.app"
 
 app.add_middleware(
     CORSMiddleware,
@@ -168,29 +141,18 @@
 
 app.include_router(transcription_api.router, prefix="/api")
 
-<<<<<<< HEAD
-=======
 app.include_router(email_api.router, prefix="/api")
->>>>>>> 95327e6e
 
 @app.get("/api/health")
 async def health_check():
     """Health check endpoint to verify API is working."""
     logger.info("Health check endpoint called")
     return {
-        "status": "ok",
+        "status": "ok", 
         "timestamp": datetime.now(timezone.utc).isoformat(),
-        "instance_id": instance_id,
+        "instance_id": instance_id
     }
 
-<<<<<<< HEAD
-
-if __name__ == "__main__":
-    import uvicorn
-
-    workers = 2
-
-=======
 class CustomMCPDiscoverRequest(BaseModel):
     type: str
     config: Dict[str, Any]
@@ -214,11 +176,10 @@
     
     workers = 1
     
->>>>>>> 95327e6e
     logger.info(f"Starting server on 0.0.0.0:8000 with {workers} workers")
     uvicorn.run(
-        "api:app",
-        host="0.0.0.0",
+        "api:app", 
+        host="0.0.0.0", 
         port=8000,
         workers=workers,
         loop="asyncio"
