--- conflicted
+++ resolved
@@ -121,21 +121,17 @@
 
 
 # Define allowed origins based on environment
-<<<<<<< HEAD
-allowed_origins = ["https://www.atlasagents.ai", "http://localhost:3000"]
-=======
 allowed_origins = [
     "https://www.atlasagents.ai",
     "https://atlasagents.ai",
     "http://localhost:3000",
 ]
->>>>>>> 17139de2
 allow_origin_regex = None
 
 # Add staging-specific origins
 if config.ENV_MODE == EnvMode.STAGING:
-    allowed_origins.append("https://staging.atlasagents.ai")
-    allow_origin_regex = r"https://Atlas-.*-prjcts\.vercel\.app"
+    allowed_origins.append("https://staging.suna.so")
+    allow_origin_regex = r"https://suna-.*-prjcts\.vercel\.app"
 
 app.add_middleware(
     CORSMiddleware,
