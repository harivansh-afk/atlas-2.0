--- conflicted
+++ resolved
@@ -20,11 +20,7 @@
    ```
    cd backend/sandbox/docker
    docker compose build
-<<<<<<< HEAD
-   docker push Atlas/Atlas:0.1.2
-=======
    docker push kortix/suna:0.1.3
->>>>>>> 95327e6e
    ```
 3. Test your changes locally using docker-compose
 
@@ -32,7 +28,7 @@
 
 To use your custom sandbox image:
 
-1. Change the `image` parameter in `docker-compose.yml` (that defines the image name `Atlas/Atlas:___`)
+1. Change the `image` parameter in `docker-compose.yml` (that defines the image name `kortix/suna:___`)
 2. Update the same image name in `backend/sandbox/sandbox.py` in the `create_sandbox` function
 3. If using Daytona for deployment, update the image reference there as well
 
@@ -42,7 +38,7 @@
 
 1. Update the version number in `docker-compose.yml` (e.g., from `0.1.2` to `0.1.3`)
 2. Build the new image: `docker compose build`
-3. Push the new version: `docker push Atlas/Atlas:0.1.3`
+3. Push the new version: `docker push kortix/suna:0.1.3`
 4. Update all references to the image version in:
    - `backend/utils/config.py`
    - Daytona images
