import os
import json
import re
from uuid import uuid4
from typing import Optional

# from agent.tools.message_tool import MessageTool
from agent.tools.message_tool import MessageTool
from agent.tools.sb_deploy_tool import SandboxDeployTool
from agent.tools.sb_expose_tool import SandboxExposeTool
from agent.tools.web_search_tool import SandboxWebSearchTool
from dotenv import load_dotenv
from utils.config import config

from agent.agent_builder_prompt import get_agent_builder_prompt
from agentpress.thread_manager import ThreadManager
from agentpress.response_processor import ProcessorConfig
from agent.tools.sb_shell_tool import SandboxShellTool
from agent.tools.sb_files_tool import SandboxFilesTool
from agent.tools.sb_browser_tool import SandboxBrowserTool
from agent.tools.data_providers_tool import DataProvidersTool
from agent.tools.clado_tool import CladoTool
from agent.tools.expand_msg_tool import ExpandMessageTool
from agent.prompt import get_system_prompt
from utils.logger import logger
from utils.auth_utils import get_account_id_from_thread
from services.billing import check_billing_status
from agent.tools.sb_vision_tool import SandboxVisionTool
from services.langfuse import langfuse
from langfuse.client import StatefulTraceClient
from services.langfuse import langfuse
from agent.gemini_prompt import get_gemini_system_prompt
from agent.tools.mcp_tool_wrapper import MCPToolWrapper
from agentpress.tool import SchemaType

load_dotenv()


async def run_agent(
    thread_id: str,
    project_id: str,
    stream: bool,
    thread_manager: Optional[ThreadManager] = None,
    native_max_auto_continues: int = 25,
    max_iterations: int = 100,
    model_name: str = "anthropic/claude-3-7-sonnet-latest",
    enable_thinking: Optional[bool] = False,
    reasoning_effort: Optional[str] = "low",
    enable_context_manager: bool = True,
    agent_config: Optional[dict] = None,
    trace: Optional[StatefulTraceClient] = None,
    is_agent_builder: Optional[bool] = False,
    target_agent_id: Optional[str] = None,
):
    """Run the development agent with specified configuration."""
    logger.info(f"🚀 Starting agent with model: {model_name}")
    if agent_config:
        logger.info(f"Using custom agent: {agent_config.get('name', 'Unknown')}")

    if not trace:
        trace = langfuse.trace(
            name="run_agent", session_id=thread_id, metadata={"project_id": project_id}
        )
    thread_manager = ThreadManager(
        trace=trace, is_agent_builder=is_agent_builder, target_agent_id=target_agent_id
    )

    client = await thread_manager.db.client

    # Get account ID from thread for billing checks
    account_id = await get_account_id_from_thread(client, thread_id)
    if not account_id:
        raise ValueError("Could not determine account ID for thread")

    # Get sandbox info from project
    project = (
        await client.table("projects")
        .select("*")
        .eq("project_id", project_id)
        .execute()
    )
    if not project.data or len(project.data) == 0:
        raise ValueError(f"Project {project_id} not found")

    project_data = project.data[0]
    sandbox_info = project_data.get("sandbox", {})
    if not sandbox_info.get("id"):
        raise ValueError(f"No sandbox found for project {project_id}")

    # Initialize tools with project_id instead of sandbox object
    # This ensures each tool independently verifies it's operating on the correct project

    # Get enabled tools from agent config, or use defaults
    enabled_tools = None
    if agent_config and "agentpress_tools" in agent_config:
        enabled_tools = agent_config["agentpress_tools"]
        logger.info(f"Using custom tool configuration from agent")

    # Register tools based on configuration
    # If no agent config (enabled_tools is None), register ALL tools for full Atlas capabilities
    # If agent config exists, only register explicitly enabled tools
    if is_agent_builder:
        logger.info("Agent builder mode - registering only update agent tool")
        from agent.tools.update_agent_tool import UpdateAgentTool
        from services.supabase import DBConnection

        db = DBConnection()
        thread_manager.add_tool(
            UpdateAgentTool,
            thread_manager=thread_manager,
            db_connection=db,
            agent_id=target_agent_id,
        )

    if enabled_tools is None:
        # No agent specified - register ALL tools for full Atlas experience
<<<<<<< HEAD
        logger.info("No agent specified - registering all tools for full Atlas capabilities")
        thread_manager.add_tool(SandboxShellTool, project_id=project_id, thread_manager=thread_manager)
        thread_manager.add_tool(SandboxFilesTool, project_id=project_id, thread_manager=thread_manager)
        thread_manager.add_tool(SandboxBrowserTool, project_id=project_id, thread_id=thread_id, thread_manager=thread_manager)
        thread_manager.add_tool(SandboxDeployTool, project_id=project_id, thread_manager=thread_manager)
        thread_manager.add_tool(SandboxExposeTool, project_id=project_id, thread_manager=thread_manager)
        thread_manager.add_tool(ExpandMessageTool, thread_id=thread_id, thread_manager=thread_manager)
=======
        logger.info(
            "No agent specified - registering all tools for full Atlas capabilities"
        )
        thread_manager.add_tool(
            SandboxShellTool, project_id=project_id, thread_manager=thread_manager
        )
        thread_manager.add_tool(
            SandboxFilesTool, project_id=project_id, thread_manager=thread_manager
        )
        thread_manager.add_tool(
            SandboxBrowserTool,
            project_id=project_id,
            thread_id=thread_id,
            thread_manager=thread_manager,
        )
        thread_manager.add_tool(
            SandboxDeployTool, project_id=project_id, thread_manager=thread_manager
        )
        thread_manager.add_tool(
            SandboxExposeTool, project_id=project_id, thread_manager=thread_manager
        )
        thread_manager.add_tool(
            ExpandMessageTool, thread_id=thread_id, thread_manager=thread_manager
        )
>>>>>>> 17139de2
        thread_manager.add_tool(MessageTool)
        thread_manager.add_tool(
            SandboxWebSearchTool, project_id=project_id, thread_manager=thread_manager
        )
        thread_manager.add_tool(
            SandboxVisionTool,
            project_id=project_id,
            thread_id=thread_id,
            thread_manager=thread_manager,
        )
        if config.RAPID_API_KEY:
            thread_manager.add_tool(DataProvidersTool)
        if config.CLADO_API_KEY:
            thread_manager.add_tool(CladoTool)
    else:
        logger.info("Custom agent specified - registering only enabled tools")
        thread_manager.add_tool(
            ExpandMessageTool, thread_id=thread_id, thread_manager=thread_manager
        )
        thread_manager.add_tool(MessageTool)
        if enabled_tools.get("sb_shell_tool", {}).get("enabled", False):
            thread_manager.add_tool(
                SandboxShellTool, project_id=project_id, thread_manager=thread_manager
            )
        if enabled_tools.get("sb_files_tool", {}).get("enabled", False):
            thread_manager.add_tool(
                SandboxFilesTool, project_id=project_id, thread_manager=thread_manager
            )
        if enabled_tools.get("sb_browser_tool", {}).get("enabled", False):
            thread_manager.add_tool(
                SandboxBrowserTool,
                project_id=project_id,
                thread_id=thread_id,
                thread_manager=thread_manager,
            )
        if enabled_tools.get("sb_deploy_tool", {}).get("enabled", False):
            thread_manager.add_tool(
                SandboxDeployTool, project_id=project_id, thread_manager=thread_manager
            )
        if enabled_tools.get("sb_expose_tool", {}).get("enabled", False):
            thread_manager.add_tool(
                SandboxExposeTool, project_id=project_id, thread_manager=thread_manager
            )
        if enabled_tools.get("web_search_tool", {}).get("enabled", False):
            thread_manager.add_tool(
                SandboxWebSearchTool,
                project_id=project_id,
                thread_manager=thread_manager,
            )
        if enabled_tools.get("sb_vision_tool", {}).get("enabled", False):
            thread_manager.add_tool(
                SandboxVisionTool,
                project_id=project_id,
                thread_id=thread_id,
                thread_manager=thread_manager,
            )
        if config.RAPID_API_KEY and enabled_tools.get("data_providers_tool", {}).get(
            "enabled", False
        ):
            thread_manager.add_tool(DataProvidersTool)
        if config.CLADO_API_KEY and enabled_tools.get("clado_tool", {}).get(
            "enabled", False
        ):
            thread_manager.add_tool(CladoTool)

    # Register MCP tool wrapper if agent has configured MCPs or custom MCPs
    mcp_wrapper_instance = None
    if agent_config:
        # Merge configured_mcps and custom_mcps
        all_mcps = []

        # Add standard configured MCPs
        if agent_config.get("configured_mcps"):
            all_mcps.extend(agent_config["configured_mcps"])

        # Add custom MCPs
        if agent_config.get("custom_mcps"):
            for custom_mcp in agent_config["custom_mcps"]:
                # Transform custom MCP to standard format
                mcp_config = {
                    "name": custom_mcp["name"],
                    "qualifiedName": f"custom_{custom_mcp['type']}_{custom_mcp['name'].replace(' ', '_').lower()}",
                    "config": custom_mcp["config"],
                    "enabledTools": custom_mcp.get("enabledTools", []),
                    "isCustom": True,
                    "customType": custom_mcp["type"],
                }
                all_mcps.append(mcp_config)

        if all_mcps:
            logger.info(
                f"Registering MCP tool wrapper for {len(all_mcps)} MCP servers (including {len(agent_config.get('custom_mcps', []))} custom)"
            )
            # Register the tool with all MCPs
            thread_manager.add_tool(MCPToolWrapper, mcp_configs=all_mcps)

            # Get the tool instance from the registry
            # The tool is registered with method names as keys
            for tool_name, tool_info in thread_manager.tool_registry.tools.items():
                if isinstance(tool_info["instance"], MCPToolWrapper):
                    mcp_wrapper_instance = tool_info["instance"]
                    break

            # Initialize the MCP tools asynchronously
            if mcp_wrapper_instance:
                try:
                    await mcp_wrapper_instance.initialize_and_register_tools()
                    logger.info("MCP tools initialized successfully")

                    # Re-register the updated schemas with the tool registry
                    # This ensures the dynamically created tools are available for function calling
                    updated_schemas = mcp_wrapper_instance.get_schemas()
                    for method_name, schema_list in updated_schemas.items():
                        if method_name != "call_mcp_tool":  # Skip the fallback method
                            # Register each dynamic tool in the registry
                            for schema in schema_list:
                                if schema.schema_type == SchemaType.OPENAPI:
                                    thread_manager.tool_registry.tools[method_name] = {
                                        "instance": mcp_wrapper_instance,
                                        "schema": schema,
                                    }
                                    logger.debug(
                                        f"Registered dynamic MCP tool: {method_name}"
                                    )

                except Exception as e:
                    logger.error(f"Failed to initialize MCP tools: {e}")
                    # Continue without MCP tools if initialization fails

    # Prepare system prompt
    # First, get the default system prompt
    if "gemini-2.5-flash" in model_name.lower():
        default_system_content = get_gemini_system_prompt()
    else:
        # Use the original prompt - the LLM can only use tools that are registered
        default_system_content = get_system_prompt()

    # Add sample response for non-anthropic models
    if "anthropic" not in model_name.lower():
        sample_response_path = os.path.join(
            os.path.dirname(__file__), "sample_responses/1.txt"
        )
        with open(sample_response_path, "r") as file:
            sample_response = file.read()
        default_system_content = (
            default_system_content
            + "\n\n <sample_assistant_response>"
            + sample_response
            + "</sample_assistant_response>"
        )

    # Handle custom agent system prompt
    if agent_config and agent_config.get("system_prompt"):
        custom_system_prompt = agent_config["system_prompt"].strip()

        # Completely replace the default system prompt with the custom one
        # This prevents confusion and tool hallucination
        system_content = custom_system_prompt
        logger.info(
            f"Using ONLY custom agent system prompt for: {agent_config.get('name', 'Unknown')}"
        )
    elif is_agent_builder:
        system_content = get_agent_builder_prompt()
        logger.info("Using agent builder system prompt")
    else:
        # Use just the default system prompt
        system_content = default_system_content
        logger.info("Using default system prompt only")

    # Add MCP tool information to system prompt if MCP tools are configured
    if (
        agent_config
        and (agent_config.get("configured_mcps") or agent_config.get("custom_mcps"))
        and mcp_wrapper_instance
        and mcp_wrapper_instance._initialized
    ):
        mcp_info = "\n\n--- MCP Tools Available ---\n"
        mcp_info += (
            "You have access to external MCP (Model Context Protocol) server tools.\n"
        )
        mcp_info += "MCP tools can be called directly using their native function names in the standard function calling format:\n"
        mcp_info += "<function_calls>\n"
        mcp_info += '<invoke name="{tool_name}">\n'
        mcp_info += '<parameter name="param1">value1</parameter>\n'
        mcp_info += '<parameter name="param2">value2</parameter>\n'
        mcp_info += "</invoke>\n"
        mcp_info += "</function_calls>\n\n"

        # List available MCP tools
        mcp_info += "Available MCP tools:\n"
        try:
            # Get the actual registered schemas from the wrapper
            registered_schemas = mcp_wrapper_instance.get_schemas()
            for method_name, schema_list in registered_schemas.items():
                if method_name == "call_mcp_tool":
                    continue  # Skip the fallback method

                # Get the schema info
                for schema in schema_list:
                    if schema.schema_type == SchemaType.OPENAPI:
                        func_info = schema.schema.get("function", {})
                        description = func_info.get(
                            "description", "No description available"
                        )
                        # Extract server name from description if available
                        server_match = description.find("(MCP Server: ")
                        if server_match != -1:
                            server_end = description.find(")", server_match)
                            server_info = description[server_match : server_end + 1]
                        else:
                            server_info = ""

                        mcp_info += f"- **{method_name}**: {description}\n"

                        # Show parameter info
                        params = func_info.get("parameters", {})
                        props = params.get("properties", {})
                        if props:
                            mcp_info += f"  Parameters: {', '.join(props.keys())}\n"

        except Exception as e:
            logger.error(f"Error listing MCP tools: {e}")
            mcp_info += "- Error loading MCP tool list\n"

        # Add critical instructions for using search results
        mcp_info += "\n🚨 CRITICAL MCP TOOL RESULT INSTRUCTIONS 🚨\n"
        mcp_info += "When you use ANY MCP (Model Context Protocol) tools:\n"
        mcp_info += (
            "1. ALWAYS read and use the EXACT results returned by the MCP tool\n"
        )
        mcp_info += "2. For search tools: ONLY cite URLs, sources, and information from the actual search results\n"
        mcp_info += "3. For any tool: Base your response entirely on the tool's output - do NOT add external information\n"
        mcp_info += "4. DO NOT fabricate, invent, hallucinate, or make up any sources, URLs, or data\n"
        mcp_info += "5. If you need more information, call the MCP tool again with different parameters\n"
        mcp_info += "6. When writing reports/summaries: Reference ONLY the data from MCP tool results\n"
        mcp_info += "7. If the MCP tool doesn't return enough information, explicitly state this limitation\n"
        mcp_info += "8. Always double-check that every fact, URL, and reference comes from the MCP tool output\n"
        mcp_info += "\nIMPORTANT: MCP tool results are your PRIMARY and ONLY source of truth for external data!\n"
        mcp_info += "NEVER supplement MCP results with your training data or make assumptions beyond what the tools provide.\n"

        system_content += mcp_info

    system_message = {"role": "system", "content": system_content}

    iteration_count = 0
    continue_execution = True

    latest_user_message = (
        await client.table("messages")
        .select("*")
        .eq("thread_id", thread_id)
        .eq("type", "user")
        .order("created_at", desc=True)
        .limit(1)
        .execute()
    )
    if latest_user_message.data and len(latest_user_message.data) > 0:
        data = latest_user_message.data[0]["content"]
        if isinstance(data, str):
            data = json.loads(data)
        trace.update(input=data["content"])

    while continue_execution and iteration_count < max_iterations:
        iteration_count += 1
        logger.info(f"🔄 Running iteration {iteration_count} of {max_iterations}...")

        # Billing check on each iteration - still needed within the iterations
        can_run, message, subscription = await check_billing_status(client, account_id)
        if not can_run:
            error_msg = f"Billing limit reached: {message}"
            trace.event(
                name="billing_limit_reached",
                level="ERROR",
                status_message=(f"{error_msg}"),
            )
            # Yield a special message to indicate billing limit reached
            yield {"type": "status", "status": "stopped", "message": error_msg}
            break
        # Check if last message is from assistant using direct Supabase query
        latest_message = (
            await client.table("messages")
            .select("*")
            .eq("thread_id", thread_id)
            .in_("type", ["assistant", "tool", "user"])
            .order("created_at", desc=True)
            .limit(1)
            .execute()
        )
        if latest_message.data and len(latest_message.data) > 0:
            message_type = latest_message.data[0].get("type")
            if message_type == "assistant":
                logger.info(f"Last message was from assistant, stopping execution")
                trace.event(
                    name="last_message_from_assistant",
                    level="DEFAULT",
                    status_message=(
                        f"Last message was from assistant, stopping execution"
                    ),
                )
                continue_execution = False
                break

        # ---- Temporary Message Handling (Browser State & Image Context) ----
        temporary_message = None
        temp_message_content_list = []  # List to hold text/image blocks

        # Get the latest browser_state message
        latest_browser_state_msg = (
            await client.table("messages")
            .select("*")
            .eq("thread_id", thread_id)
            .eq("type", "browser_state")
            .order("created_at", desc=True)
            .limit(1)
            .execute()
        )
        if latest_browser_state_msg.data and len(latest_browser_state_msg.data) > 0:
            try:
                browser_content = latest_browser_state_msg.data[0]["content"]
                if isinstance(browser_content, str):
                    browser_content = json.loads(browser_content)
                screenshot_base64 = browser_content.get("screenshot_base64")
                screenshot_url = browser_content.get("image_url")

                # Create a copy of the browser state without screenshot data
                browser_state_text = browser_content.copy()
                browser_state_text.pop("screenshot_base64", None)
                browser_state_text.pop("image_url", None)

                if browser_state_text:
                    temp_message_content_list.append(
                        {
                            "type": "text",
                            "text": f"The following is the current state of the browser:\n{json.dumps(browser_state_text, indent=2)}",
                        }
                    )

                # Prioritize screenshot_url if available
                if screenshot_url:
                    temp_message_content_list.append(
                        {
                            "type": "image_url",
                            "image_url": {
                                "url": screenshot_url,
                                "format": "image/jpeg",
                            },
                        }
                    )
                elif screenshot_base64:
                    # Fallback to base64 if URL not available
                    temp_message_content_list.append(
                        {
                            "type": "image_url",
                            "image_url": {
                                "url": f"data:image/jpeg;base64,{screenshot_base64}",
                            },
                        }
                    )
                else:
                    logger.warning("Browser state found but no screenshot data.")

            except Exception as e:
                logger.error(f"Error parsing browser state: {e}")
                trace.event(
                    name="error_parsing_browser_state",
                    level="ERROR",
                    status_message=(f"{e}"),
                )

        # Get the latest image_context message (NEW)
        latest_image_context_msg = (
            await client.table("messages")
            .select("*")
            .eq("thread_id", thread_id)
            .eq("type", "image_context")
            .order("created_at", desc=True)
            .limit(1)
            .execute()
        )
        if latest_image_context_msg.data and len(latest_image_context_msg.data) > 0:
            try:
                image_context_content = (
                    latest_image_context_msg.data[0]["content"]
                    if isinstance(latest_image_context_msg.data[0]["content"], dict)
                    else json.loads(latest_image_context_msg.data[0]["content"])
                )
                base64_image = image_context_content.get("base64")
                mime_type = image_context_content.get("mime_type")
                file_path = image_context_content.get("file_path", "unknown file")

                if base64_image and mime_type:
                    temp_message_content_list.append(
                        {
                            "type": "text",
                            "text": f"Here is the image you requested to see: '{file_path}'",
                        }
                    )
                    temp_message_content_list.append(
                        {
                            "type": "image_url",
                            "image_url": {
                                "url": f"data:{mime_type};base64,{base64_image}",
                            },
                        }
                    )
                else:
                    logger.warning(
                        f"Image context found for '{file_path}' but missing base64 or mime_type."
                    )

                await client.table("messages").delete().eq(
                    "message_id", latest_image_context_msg.data[0]["message_id"]
                ).execute()
            except Exception as e:
                logger.error(f"Error parsing image context: {e}")
                trace.event(
                    name="error_parsing_image_context",
                    level="ERROR",
                    status_message=(f"{e}"),
                )

        # If we have any content, construct the temporary_message
        if temp_message_content_list:
            temporary_message = {"role": "user", "content": temp_message_content_list}
            # logger.debug(f"Constructed temporary message with {len(temp_message_content_list)} content blocks.")
        # ---- End Temporary Message Handling ----

        # Set max_tokens based on model
        max_tokens = None
        if "sonnet" in model_name.lower():
            max_tokens = 64000
        elif "gpt-4" in model_name.lower():
            max_tokens = 4096

        generation = trace.generation(name="thread_manager.run_thread")
        try:
            # Make the LLM call and process the response
            response = await thread_manager.run_thread(
                thread_id=thread_id,
                system_prompt=system_message,
                stream=stream,
                llm_model=model_name,
                llm_temperature=0,
                llm_max_tokens=max_tokens,
                tool_choice="auto",
                max_xml_tool_calls=1,
                temporary_message=temporary_message,
                processor_config=ProcessorConfig(
                    xml_tool_calling=True,
                    native_tool_calling=False,
                    execute_tools=True,
                    execute_on_stream=True,
                    tool_execution_strategy="parallel",
                    xml_adding_strategy="user_message",
                ),
                native_max_auto_continues=native_max_auto_continues,
                include_xml_examples=True,
                enable_thinking=enable_thinking,
                reasoning_effort=reasoning_effort,
                enable_context_manager=enable_context_manager,
                generation=generation,
            )

            if (
                isinstance(response, dict)
                and "status" in response
                and response["status"] == "error"
            ):
                logger.error(
                    f"Error response from run_thread: {response.get('message', 'Unknown error')}"
                )
                trace.event(
                    name="error_response_from_run_thread",
                    level="ERROR",
                    status_message=(f"{response.get('message', 'Unknown error')}"),
                )
                yield response
                break

            # Track if we see ask, complete, or web-browser-takeover tool calls
            last_tool_call = None
            agent_should_terminate = False

            # Process the response
            error_detected = False
            try:
                full_response = ""
                async for chunk in response:
                    # If we receive an error chunk, we should stop after this iteration
                    if (
                        isinstance(chunk, dict)
                        and chunk.get("type") == "status"
                        and chunk.get("status") == "error"
                    ):
                        logger.error(
                            f"Error chunk detected: {chunk.get('message', 'Unknown error')}"
                        )
                        trace.event(
                            name="error_chunk_detected",
                            level="ERROR",
                            status_message=(f"{chunk.get('message', 'Unknown error')}"),
                        )
                        error_detected = True
                        yield chunk  # Forward the error chunk
                        continue  # Continue processing other chunks but don't break yet

                    # Check for termination signal in status messages
                    if chunk.get("type") == "status":
                        try:
                            # Parse the metadata to check for termination signal
                            metadata = chunk.get("metadata", {})
                            if isinstance(metadata, str):
                                metadata = json.loads(metadata)

                            if metadata.get("agent_should_terminate"):
                                agent_should_terminate = True
                                logger.info(
                                    "Agent termination signal detected in status message"
                                )
                                trace.event(
                                    name="agent_termination_signal_detected",
                                    level="DEFAULT",
                                    status_message="Agent termination signal detected in status message",
                                )

                                # Extract the tool name from the status content if available
                                content = chunk.get("content", {})
                                if isinstance(content, str):
                                    content = json.loads(content)

                                if content.get("function_name"):
                                    last_tool_call = content["function_name"]
                                elif content.get("xml_tag_name"):
                                    last_tool_call = content["xml_tag_name"]

                        except Exception as e:
                            logger.debug(
                                f"Error parsing status message for termination check: {e}"
                            )

                    # Check for XML versions like <ask>, <complete>, or <web-browser-takeover> in assistant content chunks
                    if chunk.get("type") == "assistant" and "content" in chunk:
                        try:
                            # The content field might be a JSON string or object
                            content = chunk.get("content", "{}")
                            if isinstance(content, str):
                                assistant_content_json = json.loads(content)
                            else:
                                assistant_content_json = content

                            # The actual text content is nested within
                            assistant_text = assistant_content_json.get("content", "")
                            full_response += assistant_text
                            if isinstance(assistant_text, str):
                                if (
                                    "</ask>" in assistant_text
                                    or "</complete>" in assistant_text
                                    or "</web-browser-takeover>" in assistant_text
                                ):
                                    if "</ask>" in assistant_text:
                                        xml_tool = "ask"
                                    elif "</complete>" in assistant_text:
                                        xml_tool = "complete"
                                    elif "</web-browser-takeover>" in assistant_text:
                                        xml_tool = "web-browser-takeover"

                                    last_tool_call = xml_tool
                                    logger.info(f"Agent used XML tool: {xml_tool}")
                                    trace.event(
                                        name="agent_used_xml_tool",
                                        level="DEFAULT",
                                        status_message=(
                                            f"Agent used XML tool: {xml_tool}"
                                        ),
                                    )
                        except json.JSONDecodeError:
                            # Handle cases where content might not be valid JSON
                            logger.warning(
                                f"Warning: Could not parse assistant content JSON: {chunk.get('content')}"
                            )
                            trace.event(
                                name="warning_could_not_parse_assistant_content_json",
                                level="WARNING",
                                status_message=(
                                    f"Warning: Could not parse assistant content JSON: {chunk.get('content')}"
                                ),
                            )
                        except Exception as e:
                            logger.error(f"Error processing assistant chunk: {e}")
                            trace.event(
                                name="error_processing_assistant_chunk",
                                level="ERROR",
                                status_message=(
                                    f"Error processing assistant chunk: {e}"
                                ),
                            )

                    yield chunk

                # Check if we should stop based on the last tool call or error
                if error_detected:
                    logger.info(f"Stopping due to error detected in response")
                    trace.event(
                        name="stopping_due_to_error_detected_in_response",
                        level="DEFAULT",
                        status_message=(f"Stopping due to error detected in response"),
                    )
                    generation.end(
                        output=full_response,
                        status_message="error_detected",
                        level="ERROR",
                    )
                    break

                if agent_should_terminate or last_tool_call in [
                    "ask",
                    "complete",
                    "web-browser-takeover",
                ]:
                    logger.info(f"Agent decided to stop with tool: {last_tool_call}")
                    trace.event(
                        name="agent_decided_to_stop_with_tool",
                        level="DEFAULT",
                        status_message=(
                            f"Agent decided to stop with tool: {last_tool_call}"
                        ),
                    )
                    generation.end(output=full_response, status_message="agent_stopped")
                    continue_execution = False

            except Exception as e:
                # Just log the error and re-raise to stop all iterations
                error_msg = f"Error during response streaming: {str(e)}"
                logger.error(f"Error: {error_msg}")
                trace.event(
                    name="error_during_response_streaming",
                    level="ERROR",
                    status_message=(f"Error during response streaming: {str(e)}"),
                )
                generation.end(
                    output=full_response, status_message=error_msg, level="ERROR"
                )
                yield {"type": "status", "status": "error", "message": error_msg}
                # Stop execution immediately on any error
                break

        except Exception as e:
            # Just log the error and re-raise to stop all iterations
            error_msg = f"Error running thread: {str(e)}"
            logger.error(f"Error: {error_msg}")
            trace.event(
                name="error_running_thread",
                level="ERROR",
                status_message=(f"Error running thread: {str(e)}"),
            )
            yield {"type": "status", "status": "error", "message": error_msg}
            # Stop execution immediately on any error
            break
        generation.end(output=full_response)

    langfuse.flush()  # Flush Langfuse events at the end of the run


# # TESTING

# async def test_agent():
#     """Test function to run the agent with a sample query"""
#     from agentpress.thread_manager import ThreadManager
#     from services.supabase import DBConnection

#     # Initialize ThreadManager
#     thread_manager = ThreadManager()

#     # Create a test thread directly with Postgres function
#     client = await DBConnection().client

#     try:
#         # Get user's personal account
#         account_result = await client.rpc('get_personal_account').execute()

#         # if not account_result.data:
#         #     print("Error: No personal account found")
#         #     return

#         account_id = "a5fe9cb6-4812-407e-a61c-fe95b7320c59"

#         if not account_id:
#             print("Error: Could not get account ID")
#             return

#         # Find or create a test project in the user's account
#         project_result = await client.table('projects').select('*').eq('name', 'test11').eq('account_id', account_id).execute()

#         if project_result.data and len(project_result.data) > 0:
#             # Use existing test project
#             project_id = project_result.data[0]['project_id']
#             print(f"\n🔄 Using existing test project: {project_id}")
#         else:
#             # Create new test project if none exists
#             project_result = await client.table('projects').insert({
#                 "name": "test11",
#                 "account_id": account_id
#             }).execute()
#             project_id = project_result.data[0]['project_id']
#             print(f"\n✨ Created new test project: {project_id}")

#         # Create a thread for this project
#         thread_result = await client.table('threads').insert({
#             'project_id': project_id,
#             'account_id': account_id
#         }).execute()
#         thread_data = thread_result.data[0] if thread_result.data else None

#         if not thread_data:
#             print("Error: No thread data returned")
#             return

#         thread_id = thread_data['thread_id']
#     except Exception as e:
#         print(f"Error setting up thread: {str(e)}")
#         return

#     print(f"\n🤖 Agent Thread Created: {thread_id}\n")

#     # Interactive message input loop
#     while True:
#         # Get user input
#         user_message = input("\n💬 Enter your message (or 'exit' to quit): ")
#         if user_message.lower() == 'exit':
#             break

#         if not user_message.strip():
#             print("\n🔄 Running agent...\n")
#             await process_agent_response(thread_id, project_id, thread_manager)
#             continue

#         # Add the user message to the thread
#         await thread_manager.add_message(
#             thread_id=thread_id,
#             type="user",
#             content={
#                 "role": "user",
#                 "content": user_message
#             },
#             is_llm_message=True
#         )

#         print("\n🔄 Running agent...\n")
#         await process_agent_response(thread_id, project_id, thread_manager)

#     print("\n👋 Test completed. Goodbye!")

# async def process_agent_response(
#     thread_id: str,
#     project_id: str,
#     thread_manager: ThreadManager,
#     stream: bool = True,
#     model_name: str = "anthropic/claude-3-7-sonnet-latest",
#     enable_thinking: Optional[bool] = False,
#     reasoning_effort: Optional[str] = 'low',
#     enable_context_manager: bool = True
# ):
#     """Process the streaming response from the agent."""
#     chunk_counter = 0
#     current_response = ""
#     tool_usage_counter = 0 # Renamed from tool_call_counter as we track usage via status

#     # Create a test sandbox for processing with a unique test prefix to avoid conflicts with production sandboxes
#     sandbox_pass = str(uuid4())
#     sandbox = create_sandbox(sandbox_pass)

#     # Store the original ID so we can refer to it
#     original_sandbox_id = sandbox.id

#     # Generate a clear test identifier
#     test_prefix = f"test_{uuid4().hex[:8]}_"
#     logger.info(f"Created test sandbox with ID {original_sandbox_id} and test prefix {test_prefix}")

#     # Log the sandbox URL for debugging
#     print(f"\033[91mTest sandbox created: {str(sandbox.get_preview_link(6080))}/vnc_lite.html?password={sandbox_pass}\033[0m")

#     async for chunk in run_agent(
#         thread_id=thread_id,
#         project_id=project_id,
#         sandbox=sandbox,
#         stream=stream,
#         thread_manager=thread_manager,
#         native_max_auto_continues=25,
#         model_name=model_name,
#         enable_thinking=enable_thinking,
#         reasoning_effort=reasoning_effort,
#         enable_context_manager=enable_context_manager
#     ):
#         chunk_counter += 1
#         # print(f"CHUNK: {chunk}") # Uncomment for debugging

#         if chunk.get('type') == 'assistant':
#             # Try parsing the content JSON
#             try:
#                 # Handle content as string or object
#                 content = chunk.get('content', '{}')
#                 if isinstance(content, str):
#                     content_json = json.loads(content)
#                 else:
#                     content_json = content

#                 actual_content = content_json.get('content', '')
#                 # Print the actual assistant text content as it comes
#                 if actual_content:
#                      # Check if it contains XML tool tags, if so, print the whole tag for context
#                     if '<' in actual_content and '>' in actual_content:
#                          # Avoid printing potentially huge raw content if it's not just text
#                          if len(actual_content) < 500: # Heuristic limit
#                             print(actual_content, end='', flush=True)
#                          else:
#                              # Maybe just print a summary if it's too long or contains complex XML
#                              if '</ask>' in actual_content: print("<ask>...</ask>", end='', flush=True)
#                              elif '</complete>' in actual_content: print("<complete>...</complete>", end='', flush=True)
#                              else: print("<tool_call>...</tool_call>", end='', flush=True) # Generic case
#                     else:
#                         # Regular text content
#                          print(actual_content, end='', flush=True)
#                     current_response += actual_content # Accumulate only text part
#             except json.JSONDecodeError:
#                  # If content is not JSON (e.g., just a string chunk), print directly
#                  raw_content = chunk.get('content', '')
#                  print(raw_content, end='', flush=True)
#                  current_response += raw_content
#             except Exception as e:
#                  print(f"\nError processing assistant chunk: {e}\n")

#         elif chunk.get('type') == 'tool': # Updated from 'tool_result'
#             # Add timestamp and format tool result nicely
#             tool_name = "UnknownTool" # Try to get from metadata if available
#             result_content = "No content"

#             # Parse metadata - handle both string and dict formats
#             metadata = chunk.get('metadata', {})
#             if isinstance(metadata, str):
#                 try:
#                     metadata = json.loads(metadata)
#                 except json.JSONDecodeError:
#                     metadata = {}

#             linked_assistant_msg_id = metadata.get('assistant_message_id')
#             parsing_details = metadata.get('parsing_details')
#             if parsing_details:
#                 tool_name = parsing_details.get('xml_tag_name', 'UnknownTool') # Get name from parsing details

#             try:
#                 # Content is a JSON string or object
#                 content = chunk.get('content', '{}')
#                 if isinstance(content, str):
#                     content_json = json.loads(content)
#                 else:
#                     content_json = content

#                 # The actual tool result is nested inside content.content
#                 tool_result_str = content_json.get('content', '')
#                  # Extract the actual tool result string (remove outer <tool_result> tag if present)
#                 match = re.search(rf'<{tool_name}>(.*?)</{tool_name}>', tool_result_str, re.DOTALL)
#                 if match:
#                     result_content = match.group(1).strip()
#                     # Try to parse the result string itself as JSON for pretty printing
#                     try:
#                         result_obj = json.loads(result_content)
#                         result_content = json.dumps(result_obj, indent=2)
#                     except json.JSONDecodeError:
#                          # Keep as string if not JSON
#                          pass
#                 else:
#                      # Fallback if tag extraction fails
#                      result_content = tool_result_str

#             except json.JSONDecodeError:
#                 result_content = chunk.get('content', 'Error parsing tool content')
#             except Exception as e:
#                 result_content = f"Error processing tool chunk: {e}"

#             print(f"\n\n🛠️  TOOL RESULT [{tool_name}] → {result_content}")

#         elif chunk.get('type') == 'status':
#             # Log tool status changes
#             try:
#                 # Handle content as string or object
#                 status_content = chunk.get('content', '{}')
#                 if isinstance(status_content, str):
#                     status_content = json.loads(status_content)

#                 status_type = status_content.get('status_type')
#                 function_name = status_content.get('function_name', '')
#                 xml_tag_name = status_content.get('xml_tag_name', '') # Get XML tag if available
#                 tool_name = xml_tag_name or function_name # Prefer XML tag name

#                 if status_type == 'tool_started' and tool_name:
#                     tool_usage_counter += 1
#                     print(f"\n⏳ TOOL STARTING #{tool_usage_counter} [{tool_name}]")
#                     print("  " + "-" * 40)
#                     # Return to the current content display
#                     if current_response:
#                         print("\nContinuing response:", flush=True)
#                         print(current_response, end='', flush=True)
#                 elif status_type == 'tool_completed' and tool_name:
#                      status_emoji = "✅"
#                      print(f"\n{status_emoji} TOOL COMPLETED: {tool_name}")
#                 elif status_type == 'finish':
#                      finish_reason = status_content.get('finish_reason', '')
#                      if finish_reason:
#                          print(f"\n📌 Finished: {finish_reason}")
#                 # else: # Print other status types if needed for debugging
#                 #    print(f"\nℹ️ STATUS: {chunk.get('content')}")

#             except json.JSONDecodeError:
#                  print(f"\nWarning: Could not parse status content JSON: {chunk.get('content')}")
#             except Exception as e:
#                 print(f"\nError processing status chunk: {e}")


#         # Removed elif chunk.get('type') == 'tool_call': block

#     # Update final message
#     print(f"\n\n✅ Agent run completed with {tool_usage_counter} tool executions")

#     # Try to clean up the test sandbox if possible
#     try:
#         # Attempt to delete/archive the sandbox to clean up resources
#         # Note: Actual deletion may depend on the Daytona SDK's capabilities
#         logger.info(f"Attempting to clean up test sandbox {original_sandbox_id}")
#         # If there's a method to archive/delete the sandbox, call it here
#         # Example: daytona.archive_sandbox(sandbox.id)
#     except Exception as e:
#         logger.warning(f"Failed to clean up test sandbox {original_sandbox_id}: {str(e)}")

# if __name__ == "__main__":
#     import asyncio

#     # Configure any environment variables or setup needed for testing
#     load_dotenv()  # Ensure environment variables are loaded

#     # Run the test function
#     asyncio.run(test_agent())<|MERGE_RESOLUTION|>--- conflicted
+++ resolved
@@ -114,15 +114,6 @@
 
     if enabled_tools is None:
         # No agent specified - register ALL tools for full Atlas experience
-<<<<<<< HEAD
-        logger.info("No agent specified - registering all tools for full Atlas capabilities")
-        thread_manager.add_tool(SandboxShellTool, project_id=project_id, thread_manager=thread_manager)
-        thread_manager.add_tool(SandboxFilesTool, project_id=project_id, thread_manager=thread_manager)
-        thread_manager.add_tool(SandboxBrowserTool, project_id=project_id, thread_id=thread_id, thread_manager=thread_manager)
-        thread_manager.add_tool(SandboxDeployTool, project_id=project_id, thread_manager=thread_manager)
-        thread_manager.add_tool(SandboxExposeTool, project_id=project_id, thread_manager=thread_manager)
-        thread_manager.add_tool(ExpandMessageTool, thread_id=thread_id, thread_manager=thread_manager)
-=======
         logger.info(
             "No agent specified - registering all tools for full Atlas capabilities"
         )
@@ -147,7 +138,6 @@
         thread_manager.add_tool(
             ExpandMessageTool, thread_id=thread_id, thread_manager=thread_manager
         )
->>>>>>> 17139de2
         thread_manager.add_tool(MessageTool)
         thread_manager.add_tool(
             SandboxWebSearchTool, project_id=project_id, thread_manager=thread_manager
