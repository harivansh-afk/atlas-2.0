import sentry
import asyncio
import json
import traceback
from datetime import datetime, timezone
from typing import Optional
from services import redis
from agent.run import run_agent
from utils.logger import logger
import dramatiq
import uuid
from agentpress.thread_manager import ThreadManager
from services.supabase import DBConnection
from services import redis
from dramatiq.brokers.rabbitmq import RabbitmqBroker
import os
import pika
from services.langfuse import langfuse
from utils.retry import retry

# RabbitMQ configuration - support both URL and individual parameters
rabbitmq_url = os.getenv("RABBITMQ_URL")
if rabbitmq_url:
    # Use full URL if provided (CloudAMQP format)
    rabbitmq_broker = RabbitmqBroker(
        url=rabbitmq_url, middleware=[dramatiq.middleware.AsyncIO()]
    )
else:
    # Fallback to individual parameters for local development
    rabbitmq_host = os.getenv("RABBITMQ_HOST", "rabbitmq")
    rabbitmq_port = int(os.getenv("RABBITMQ_PORT", 5672))
    rabbitmq_user = os.getenv("RABBITMQ_USER", "guest")
    rabbitmq_pass = os.getenv("RABBITMQ_PASS", "guest")
    rabbitmq_vhost = os.getenv("RABBITMQ_VHOST", "/")

    # Create credentials object for pika
    credentials = pika.PlainCredentials(rabbitmq_user, rabbitmq_pass)

    rabbitmq_broker = RabbitmqBroker(
        host=rabbitmq_host,
        port=rabbitmq_port,
        credentials=credentials,
        virtual_host=rabbitmq_vhost,
        middleware=[dramatiq.middleware.AsyncIO()],
    )

<<<<<<< HEAD
# RabbitMQ/AMQP configuration - support both cloud AMQP URLs and local development
amqp_url = (
    os.getenv("AMQP_URL") or os.getenv("CLOUDAMQP_URL") or os.getenv("RABBITMQ_URL")
)

if amqp_url:
    # Use cloud AMQP service with full URL
    logger.info(f"Using cloud AMQP service")
    rabbitmq_broker = RabbitmqBroker(
        url=amqp_url, middleware=[dramatiq.middleware.AsyncIO()]
    )
else:
    # Fallback to local Docker development setup
    rabbitmq_host = os.getenv("RABBITMQ_HOST", "rabbitmq")
    rabbitmq_port = int(os.getenv("RABBITMQ_PORT", 5672))
    logger.info(f"Using local RabbitMQ: {rabbitmq_host}:{rabbitmq_port}")
    rabbitmq_broker = RabbitmqBroker(
        host=rabbitmq_host,
        port=rabbitmq_port,
        middleware=[dramatiq.middleware.AsyncIO()],
    )

=======
>>>>>>> 17139de2
dramatiq.set_broker(rabbitmq_broker)

_initialized = False
db = DBConnection()
instance_id = "single"


async def initialize():
    """Initialize the agent API with resources from the main API."""
    global db, instance_id, _initialized

    # Use provided instance_id or generate a new one
    if not instance_id:
        # Generate instance ID
        instance_id = str(uuid.uuid4())[:8]
    await retry(lambda: redis.initialize_async())
    await db.initialize()

    _initialized = True
    logger.info(f"Initialized agent API with instance ID: {instance_id}")


@dramatiq.actor
async def run_agent_background(
    agent_run_id: str,
    thread_id: str,
    instance_id: str,  # Use the global instance ID passed during initialization
    project_id: str,
    model_name: str,
    enable_thinking: Optional[bool],
    reasoning_effort: Optional[str],
    stream: bool,
    enable_context_manager: bool,
    agent_config: Optional[dict] = None,
    is_agent_builder: Optional[bool] = False,
    target_agent_id: Optional[str] = None,
):
    """Run the agent in the background using Redis for state."""
    try:
        await initialize()
    except Exception as e:
        logger.critical(f"Failed to initialize Redis connection: {e}")
        raise e

    # Idempotency check: prevent duplicate runs
    run_lock_key = f"agent_run_lock:{agent_run_id}"

    # Try to acquire a lock for this agent run
    lock_acquired = await redis.set(
        run_lock_key, instance_id, nx=True, ex=redis.REDIS_KEY_TTL
    )

    if not lock_acquired:
        # Check if the run is already being handled by another instance
        existing_instance = await redis.get(run_lock_key)
        if existing_instance:
            logger.info(
                f"Agent run {agent_run_id} is already being processed by instance {existing_instance.decode() if isinstance(existing_instance, bytes) else existing_instance}. Skipping duplicate execution."
            )
            return
        else:
            # Lock exists but no value, try to acquire again
            lock_acquired = await redis.set(
                run_lock_key, instance_id, nx=True, ex=redis.REDIS_KEY_TTL
            )
            if not lock_acquired:
                logger.info(
                    f"Agent run {agent_run_id} is already being processed by another instance. Skipping duplicate execution."
                )
                return

    sentry.sentry.set_tag("thread_id", thread_id)

    logger.info(
        f"Starting background agent run: {agent_run_id} for thread: {thread_id} (Instance: {instance_id})"
    )
    logger.info(
        f"🚀 Using model: {model_name} (thinking: {enable_thinking}, reasoning_effort: {reasoning_effort})"
    )
    if agent_config:
        logger.info(f"Using custom agent: {agent_config.get('name', 'Unknown')}")

    client = await db.client
    start_time = datetime.now(timezone.utc)
    total_responses = 0
    pubsub = None
    stop_checker = None
    stop_signal_received = False

    # Define Redis keys and channels
    response_list_key = f"agent_run:{agent_run_id}:responses"
    response_channel = f"agent_run:{agent_run_id}:new_response"
    instance_control_channel = f"agent_run:{agent_run_id}:control:{instance_id}"
    global_control_channel = f"agent_run:{agent_run_id}:control"
    instance_active_key = f"active_run:{instance_id}:{agent_run_id}"

    async def check_for_stop_signal():
        nonlocal stop_signal_received
        if not pubsub:
            return
        try:
            while not stop_signal_received:
                message = await pubsub.get_message(
                    ignore_subscribe_messages=True, timeout=0.5
                )
                if message and message.get("type") == "message":
                    data = message.get("data")
                    if isinstance(data, bytes):
                        data = data.decode("utf-8")
                    if data == "STOP":
                        logger.info(
                            f"Received STOP signal for agent run {agent_run_id} (Instance: {instance_id})"
                        )
                        stop_signal_received = True
                        break
                # Periodically refresh the active run key TTL
                if total_responses % 50 == 0:  # Refresh every 50 responses or so
                    try:
                        await redis.expire(instance_active_key, redis.REDIS_KEY_TTL)
                    except Exception as ttl_err:
                        logger.warning(
                            f"Failed to refresh TTL for {instance_active_key}: {ttl_err}"
                        )
                await asyncio.sleep(0.1)  # Short sleep to prevent tight loop
        except asyncio.CancelledError:
            logger.info(
                f"Stop signal checker cancelled for {agent_run_id} (Instance: {instance_id})"
            )
        except Exception as e:
            logger.error(
                f"Error in stop signal checker for {agent_run_id}: {e}", exc_info=True
            )
            stop_signal_received = True  # Stop the run if the checker fails

    trace = langfuse.trace(
        name="agent_run",
        id=agent_run_id,
        session_id=thread_id,
        metadata={"project_id": project_id, "instance_id": instance_id},
    )
    try:
        # Setup Pub/Sub listener for control signals
        pubsub = await redis.create_pubsub()
<<<<<<< HEAD
        await pubsub.subscribe(instance_control_channel, global_control_channel)
=======
        try:
            await retry(
                lambda: pubsub.subscribe(
                    instance_control_channel, global_control_channel
                )
            )
        except Exception as e:
            logger.error(
                f"Redis failed to subscribe to control channels: {e}", exc_info=True
            )
            raise e

>>>>>>> 17139de2
        logger.debug(
            f"Subscribed to control channels: {instance_control_channel}, {global_control_channel}"
        )
        stop_checker = asyncio.create_task(check_for_stop_signal())

        # Ensure active run key exists and has TTL
        await redis.set(instance_active_key, "running", ex=redis.REDIS_KEY_TTL)

        # Initialize agent generator
        agent_gen = run_agent(
            thread_id=thread_id,
            project_id=project_id,
            stream=stream,
            model_name=model_name,
            enable_thinking=enable_thinking,
            reasoning_effort=reasoning_effort,
            enable_context_manager=enable_context_manager,
            agent_config=agent_config,
            trace=trace,
            is_agent_builder=is_agent_builder,
            target_agent_id=target_agent_id,
        )

        final_status = "running"
        error_message = None

        pending_redis_operations = []

        async for response in agent_gen:
            if stop_signal_received:
                logger.info(f"Agent run {agent_run_id} stopped by signal.")
                final_status = "stopped"
                trace.span(name="agent_run_stopped").end(
                    status_message="agent_run_stopped", level="WARNING"
                )
                break

            # Store response in Redis list and publish notification
            response_json = json.dumps(response)
            pending_redis_operations.append(
                asyncio.create_task(redis.rpush(response_list_key, response_json))
            )
            pending_redis_operations.append(
                asyncio.create_task(redis.publish(response_channel, "new"))
            )
            total_responses += 1

            # Check for agent-signaled completion or error
            if response.get("type") == "status":
                status_val = response.get("status")
                if status_val in ["completed", "failed", "stopped"]:
                    logger.info(
                        f"Agent run {agent_run_id} finished via status message: {status_val}"
                    )
                    final_status = status_val
                    if status_val == "failed" or status_val == "stopped":
                        error_message = response.get(
                            "message", f"Run ended with status: {status_val}"
                        )
                    break

        # If loop finished without explicit completion/error/stop signal, mark as completed
        if final_status == "running":
            final_status = "completed"
            duration = (datetime.now(timezone.utc) - start_time).total_seconds()
            logger.info(
                f"Agent run {agent_run_id} completed normally (duration: {duration:.2f}s, responses: {total_responses})"
            )
            completion_message = {
                "type": "status",
                "status": "completed",
                "message": "Agent run completed successfully",
            }
            trace.span(name="agent_run_completed").end(
                status_message="agent_run_completed"
            )
            await redis.rpush(response_list_key, json.dumps(completion_message))
            await redis.publish(
                response_channel, "new"
            )  # Notify about the completion message

        # Fetch final responses from Redis for DB update
        all_responses_json = await redis.lrange(response_list_key, 0, -1)
        all_responses = [json.loads(r) for r in all_responses_json]

        # Update DB status
        await update_agent_run_status(
            client,
            agent_run_id,
            final_status,
            error=error_message,
            responses=all_responses,
        )

        # Publish final control signal (END_STREAM or ERROR)
        control_signal = (
            "END_STREAM"
            if final_status == "completed"
            else "ERROR" if final_status == "failed" else "STOP"
        )
        try:
            await redis.publish(global_control_channel, control_signal)
            # No need to publish to instance channel as the run is ending on this instance
            logger.debug(
                f"Published final control signal '{control_signal}' to {global_control_channel}"
            )
        except Exception as e:
            logger.warning(
                f"Failed to publish final control signal {control_signal}: {str(e)}"
            )

    except Exception as e:
        error_message = str(e)
        traceback_str = traceback.format_exc()
        duration = (datetime.now(timezone.utc) - start_time).total_seconds()
        logger.error(
            f"Error in agent run {agent_run_id} after {duration:.2f}s: {error_message}\n{traceback_str} (Instance: {instance_id})"
        )
        final_status = "failed"
        trace.span(name="agent_run_failed").end(
            status_message=error_message, level="ERROR"
        )

        # Push error message to Redis list
        error_response = {"type": "status", "status": "error", "message": error_message}
        try:
            await redis.rpush(response_list_key, json.dumps(error_response))
            await redis.publish(response_channel, "new")
        except Exception as redis_err:
            logger.error(
                f"Failed to push error response to Redis for {agent_run_id}: {redis_err}"
            )

        # Fetch final responses (including the error)
        all_responses = []
        try:
            all_responses_json = await redis.lrange(response_list_key, 0, -1)
            all_responses = [json.loads(r) for r in all_responses_json]
        except Exception as fetch_err:
            logger.error(
                f"Failed to fetch responses from Redis after error for {agent_run_id}: {fetch_err}"
            )
            all_responses = [error_response]  # Use the error message we tried to push

        # Update DB status
        await update_agent_run_status(
            client,
            agent_run_id,
            "failed",
            error=f"{error_message}\n{traceback_str}",
            responses=all_responses,
        )

        # Publish ERROR signal
        try:
            await redis.publish(global_control_channel, "ERROR")
            logger.debug(f"Published ERROR signal to {global_control_channel}")
        except Exception as e:
            logger.warning(f"Failed to publish ERROR signal: {str(e)}")

    finally:
        # Cleanup stop checker task
        if stop_checker and not stop_checker.done():
            stop_checker.cancel()
            try:
                await stop_checker
            except asyncio.CancelledError:
                pass
            except Exception as e:
                logger.warning(f"Error during stop_checker cancellation: {e}")

        # Close pubsub connection
        if pubsub:
            try:
                await pubsub.unsubscribe()
                await pubsub.close()
                logger.debug(f"Closed pubsub connection for {agent_run_id}")
            except Exception as e:
                logger.warning(f"Error closing pubsub for {agent_run_id}: {str(e)}")

        # Set TTL on the response list in Redis
        await _cleanup_redis_response_list(agent_run_id)

        # Remove the instance-specific active run key
        await _cleanup_redis_instance_key(agent_run_id)

        # Clean up the run lock
        await _cleanup_redis_run_lock(agent_run_id)

        # Wait for all pending redis operations to complete, with timeout
        try:
<<<<<<< HEAD
            await asyncio.wait_for(asyncio.gather(*pending_redis_operations), timeout=30.0)
=======
            await asyncio.wait_for(
                asyncio.gather(*pending_redis_operations), timeout=30.0
            )
>>>>>>> 17139de2
        except asyncio.TimeoutError:
            logger.warning(
                f"Timeout waiting for pending Redis operations for {agent_run_id}"
            )

        logger.info(
            f"Agent run background task fully completed for: {agent_run_id} (Instance: {instance_id}) with final status: {final_status}"
        )

<<<<<<< HEAD
        logger.info(
            f"Agent run background task fully completed for: {agent_run_id} (Instance: {instance_id}) with final status: {final_status}"
        )

=======
>>>>>>> 17139de2

async def _cleanup_redis_instance_key(agent_run_id: str):
    """Clean up the instance-specific Redis key for an agent run."""
    if not instance_id:
        logger.warning("Instance ID not set, cannot clean up instance key.")
        return
    key = f"active_run:{instance_id}:{agent_run_id}"
    logger.debug(f"Cleaning up Redis instance key: {key}")
    try:
        await redis.delete(key)
        logger.debug(f"Successfully cleaned up Redis key: {key}")
    except Exception as e:
        logger.warning(f"Failed to clean up Redis key {key}: {str(e)}")


<<<<<<< HEAD
=======
async def _cleanup_redis_run_lock(agent_run_id: str):
    """Clean up the run lock Redis key for an agent run."""
    run_lock_key = f"agent_run_lock:{agent_run_id}"
    logger.debug(f"Cleaning up Redis run lock key: {run_lock_key}")
    try:
        await redis.delete(run_lock_key)
        logger.debug(f"Successfully cleaned up Redis run lock key: {run_lock_key}")
    except Exception as e:
        logger.warning(
            f"Failed to clean up Redis run lock key {run_lock_key}: {str(e)}"
        )


>>>>>>> 17139de2
# TTL for Redis response lists (24 hours)
REDIS_RESPONSE_LIST_TTL = 3600 * 24


async def _cleanup_redis_response_list(agent_run_id: str):
    """Set TTL on the Redis response list."""
    response_list_key = f"agent_run:{agent_run_id}:responses"
    try:
        await redis.expire(response_list_key, REDIS_RESPONSE_LIST_TTL)
        logger.debug(
            f"Set TTL ({REDIS_RESPONSE_LIST_TTL}s) on response list: {response_list_key}"
        )
    except Exception as e:
        logger.warning(
            f"Failed to set TTL on response list {response_list_key}: {str(e)}"
        )


async def update_agent_run_status(
    client,
    agent_run_id: str,
    status: str,
    error: Optional[str] = None,
    responses: Optional[list[any]] = None,  # Expects parsed list of dicts
) -> bool:
    """
    Centralized function to update agent run status.
    Returns True if update was successful.
    """
    try:
        update_data = {
            "status": status,
            "completed_at": datetime.now(timezone.utc).isoformat(),
        }

        if error:
            update_data["error"] = error

        if responses:
            # Ensure responses are stored correctly as JSONB
            update_data["responses"] = responses

        # Retry up to 3 times
        for retry in range(3):
            try:
                update_result = (
                    await client.table("agent_runs")
                    .update(update_data)
                    .eq("id", agent_run_id)
                    .execute()
                )

                if hasattr(update_result, "data") and update_result.data:
                    logger.info(
                        f"Successfully updated agent run {agent_run_id} status to '{status}' (retry {retry})"
                    )

                    # Verify the update
                    verify_result = (
                        await client.table("agent_runs")
                        .select("status", "completed_at")
                        .eq("id", agent_run_id)
                        .execute()
                    )
                    if verify_result.data:
                        actual_status = verify_result.data[0].get("status")
                        completed_at = verify_result.data[0].get("completed_at")
                        logger.info(
                            f"Verified agent run update: status={actual_status}, completed_at={completed_at}"
                        )
                    return True
                else:
                    logger.warning(
                        f"Database update returned no data for agent run {agent_run_id} on retry {retry}: {update_result}"
                    )
                    if retry == 2:  # Last retry
                        logger.error(
                            f"Failed to update agent run status after all retries: {agent_run_id}"
                        )
                        return False
            except Exception as db_error:
                logger.error(
                    f"Database error on retry {retry} updating status for {agent_run_id}: {str(db_error)}"
                )
                if retry < 2:  # Not the last retry yet
                    await asyncio.sleep(0.5 * (2**retry))  # Exponential backoff
                else:
                    logger.error(
                        f"Failed to update agent run status after all retries: {agent_run_id}",
                        exc_info=True,
                    )
                    return False
    except Exception as e:
        logger.error(
            f"Unexpected error updating agent run status for {agent_run_id}: {str(e)}",
            exc_info=True,
        )
        return False

    return False<|MERGE_RESOLUTION|>--- conflicted
+++ resolved
@@ -44,31 +44,6 @@
         middleware=[dramatiq.middleware.AsyncIO()],
     )
 
-<<<<<<< HEAD
-# RabbitMQ/AMQP configuration - support both cloud AMQP URLs and local development
-amqp_url = (
-    os.getenv("AMQP_URL") or os.getenv("CLOUDAMQP_URL") or os.getenv("RABBITMQ_URL")
-)
-
-if amqp_url:
-    # Use cloud AMQP service with full URL
-    logger.info(f"Using cloud AMQP service")
-    rabbitmq_broker = RabbitmqBroker(
-        url=amqp_url, middleware=[dramatiq.middleware.AsyncIO()]
-    )
-else:
-    # Fallback to local Docker development setup
-    rabbitmq_host = os.getenv("RABBITMQ_HOST", "rabbitmq")
-    rabbitmq_port = int(os.getenv("RABBITMQ_PORT", 5672))
-    logger.info(f"Using local RabbitMQ: {rabbitmq_host}:{rabbitmq_port}")
-    rabbitmq_broker = RabbitmqBroker(
-        host=rabbitmq_host,
-        port=rabbitmq_port,
-        middleware=[dramatiq.middleware.AsyncIO()],
-    )
-
-=======
->>>>>>> 17139de2
 dramatiq.set_broker(rabbitmq_broker)
 
 _initialized = False
@@ -212,9 +187,6 @@
     try:
         # Setup Pub/Sub listener for control signals
         pubsub = await redis.create_pubsub()
-<<<<<<< HEAD
-        await pubsub.subscribe(instance_control_channel, global_control_channel)
-=======
         try:
             await retry(
                 lambda: pubsub.subscribe(
@@ -227,7 +199,6 @@
             )
             raise e
 
->>>>>>> 17139de2
         logger.debug(
             f"Subscribed to control channels: {instance_control_channel}, {global_control_channel}"
         )
@@ -419,13 +390,9 @@
 
         # Wait for all pending redis operations to complete, with timeout
         try:
-<<<<<<< HEAD
-            await asyncio.wait_for(asyncio.gather(*pending_redis_operations), timeout=30.0)
-=======
             await asyncio.wait_for(
                 asyncio.gather(*pending_redis_operations), timeout=30.0
             )
->>>>>>> 17139de2
         except asyncio.TimeoutError:
             logger.warning(
                 f"Timeout waiting for pending Redis operations for {agent_run_id}"
@@ -435,13 +402,6 @@
             f"Agent run background task fully completed for: {agent_run_id} (Instance: {instance_id}) with final status: {final_status}"
         )
 
-<<<<<<< HEAD
-        logger.info(
-            f"Agent run background task fully completed for: {agent_run_id} (Instance: {instance_id}) with final status: {final_status}"
-        )
-
-=======
->>>>>>> 17139de2
 
 async def _cleanup_redis_instance_key(agent_run_id: str):
     """Clean up the instance-specific Redis key for an agent run."""
@@ -457,8 +417,6 @@
         logger.warning(f"Failed to clean up Redis key {key}: {str(e)}")
 
 
-<<<<<<< HEAD
-=======
 async def _cleanup_redis_run_lock(agent_run_id: str):
     """Clean up the run lock Redis key for an agent run."""
     run_lock_key = f"agent_run_lock:{agent_run_id}"
@@ -472,7 +430,6 @@
         )
 
 
->>>>>>> 17139de2
 # TTL for Redis response lists (24 hours)
 REDIS_RESPONSE_LIST_TTL = 3600 * 24
 
