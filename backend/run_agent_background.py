--- conflicted
+++ resolved
@@ -333,17 +333,13 @@
         # Remove the instance-specific active run key
         await _cleanup_redis_instance_key(agent_run_id)
 
-<<<<<<< HEAD
+        # Wait for 5 seconds for any pending redis operations to complete
+        await asyncio.sleep(5)
+
         logger.info(
             f"Agent run background task fully completed for: {agent_run_id} (Instance: {instance_id}) with final status: {final_status}"
         )
 
-=======
-        # Wait for 5 seconds for any pending redis operations to complete
-        await asyncio.sleep(5)
-
-        logger.info(f"Agent run background task fully completed for: {agent_run_id} (Instance: {instance_id}) with final status: {final_status}")
->>>>>>> fed20eed
 
 async def _cleanup_redis_instance_key(agent_run_id: str):
     """Clean up the instance-specific Redis key for an agent run."""
