MODEL_ACCESS_TIERS = {
    "free": [
        "openrouter/deepseek/deepseek-chat",
        "openrouter/qwen/qwen3-235b-a22b",
        "openrouter/google/gemini-2.5-flash-preview-05-20",
<<<<<<< HEAD
        "anthropic/claude-3-5-haiku-20241022",
        "anthropic/claude-3-7-sonnet-20250219",
        "anthropic/claude-opus-4-20250514",
        "anthropic/claude-sonnet-4-20250514",
=======
        "openai/o3",
        "anthropic/claude-3-5-haiku-latest",
>>>>>>> 17139de2
    ],
    "tier_2_20": [
        "openrouter/deepseek/deepseek-chat",
        # "xai/grok-3-mini-fast-beta",
        "openai/o3",
        # "openai/gpt-4-turbo",
        # "xai/grok-3-fast-latest",
        "openrouter/google/gemini-2.5-flash-preview-05-20",  # Added
        # "openai/gpt-4",
<<<<<<< HEAD
        "anthropic/claude-3-7-sonnet-20250219",
        "anthropic/claude-opus-4-20250514",
=======
        "anthropic/claude-3-7-sonnet-latest",
        "openai/o3",
>>>>>>> 17139de2
        # "openai/gpt-4.1-2025-04-14",
        # "openrouter/deepseek/deepseek-r1",
        "openrouter/qwen/qwen3-235b-a22b",
    ],
    "tier_6_50": [
        "openrouter/deepseek/deepseek-chat",
        # "xai/grok-3-mini-fast-beta",
        "openai/o3",
        # "openai/gpt-4-turbo",
        # "xai/grok-3-fast-latest",
        "openrouter/google/gemini-2.5-flash-preview-05-20",  # Added
        # "openai/gpt-4",
<<<<<<< HEAD
        "anthropic/claude-3-7-sonnet-20250219",
        "anthropic/claude-opus-4-20250514",
=======
        "anthropic/claude-3-7-sonnet-latest",
        "openai/o3",
>>>>>>> 17139de2
        # "openai/gpt-4.1-2025-04-14",
        # "openrouter/deepseek/deepseek-r1",
        "openrouter/qwen/qwen3-235b-a22b",
    ],
    "tier_12_100": [
        "openrouter/deepseek/deepseek-chat",
        # "xai/grok-3-mini-fast-beta",
        "openai/o3",
        # "openai/gpt-4-turbo",
        # "xai/grok-3-fast-latest",
        "openrouter/google/gemini-2.5-flash-preview-05-20",  # Added
        # "openai/gpt-4",
<<<<<<< HEAD
        "anthropic/claude-3-7-sonnet-20250219",
        "anthropic/claude-opus-4-20250514",
=======
        "anthropic/claude-3-7-sonnet-latest",
        "openai/o3",
>>>>>>> 17139de2
        # "openai/gpt-4.1-2025-04-14",
        # "openrouter/deepseek/deepseek-r1",
        "openrouter/qwen/qwen3-235b-a22b",
    ],
    "tier_25_200": [
        "openrouter/deepseek/deepseek-chat",
        # "xai/grok-3-mini-fast-beta",
        "openai/o3",
        # "openai/gpt-4-turbo",
        # "xai/grok-3-fast-latest",
        "openrouter/google/gemini-2.5-flash-preview-05-20",  # Added
        # "openai/gpt-4",
<<<<<<< HEAD
        "anthropic/claude-3-7-sonnet-20250219",
        "anthropic/claude-opus-4-20250514",
=======
        "anthropic/claude-3-7-sonnet-latest",
        "openai/o3",
>>>>>>> 17139de2
        # "openai/gpt-4.1-2025-04-14",
        # "openrouter/deepseek/deepseek-r1",
        "openrouter/qwen/qwen3-235b-a22b",
    ],
    "tier_50_400": [
        "openrouter/deepseek/deepseek-chat",
        # "xai/grok-3-mini-fast-beta",
        "openai/o3",
        # "openai/gpt-4-turbo",
        # "xai/grok-3-fast-latest",
        "openrouter/google/gemini-2.5-flash-preview-05-20",  # Added
        # "openai/gpt-4",
<<<<<<< HEAD
        "anthropic/claude-3-7-sonnet-20250219",
        "anthropic/claude-opus-4-20250514",
=======
        "anthropic/claude-3-7-sonnet-latest",
        "openai/o3",
>>>>>>> 17139de2
        # "openai/gpt-4.1-2025-04-14",
        # "openrouter/deepseek/deepseek-r1",
        "openrouter/qwen/qwen3-235b-a22b",
    ],
    "tier_125_800": [
        "openrouter/deepseek/deepseek-chat",
        # "xai/grok-3-mini-fast-beta",
        "openai/o3",
        # "openai/gpt-4-turbo",
        # "xai/grok-3-fast-latest",
        "openrouter/google/gemini-2.5-flash-preview-05-20",  # Added
        # "openai/gpt-4",
<<<<<<< HEAD
        "anthropic/claude-3-7-sonnet-20250219",
        "anthropic/claude-opus-4-20250514",
=======
        "anthropic/claude-3-7-sonnet-latest",
        "openai/o3",
>>>>>>> 17139de2
        # "openai/gpt-4.1-2025-04-14",
        # "openrouter/deepseek/deepseek-r1",
        "openrouter/qwen/qwen3-235b-a22b",
    ],
    "tier_200_1000": [
        "openrouter/deepseek/deepseek-chat",
        # "xai/grok-3-mini-fast-beta",
        "openai/o3",
        # "openai/gpt-4-turbo",
        # "xai/grok-3-fast-latest",
        "openrouter/google/gemini-2.5-flash-preview-05-20",  # Added
        # "openai/gpt-4",
<<<<<<< HEAD
        "anthropic/claude-3-7-sonnet-20250219",
        "anthropic/claude-opus-4-20250514",
=======
        "anthropic/claude-3-7-sonnet-latest",
        "openai/o3",
>>>>>>> 17139de2
        # "openai/gpt-4.1-2025-04-14",
        # "openrouter/deepseek/deepseek-r1",
        "openrouter/qwen/qwen3-235b-a22b",
    ],
}
MODEL_NAME_ALIASES = {
    # Short names to full names
<<<<<<< HEAD
    "sonnet-3.7": "anthropic/claude-3-7-sonnet-20250219",
    "sonnet-3.5": "openrouter/anthropic/claude-3-5-sonnet-latest",
    "haiku-3.5": "anthropic/claude-3-5-haiku-20241022",
    "claude-opus-4": "anthropic/claude-opus-4-20250514",
    "sonnet-4": "anthropic/claude-sonnet-4-20250514",
=======
    "sonnet-3.7": "anthropic/claude-3-7-sonnet-latest",
    "sonnet-3.5": "anthropic/claude-3-5-sonnet-latest",
    "sonnet-4": "openai/o3",
    "haiku-3.5": "anthropic/claude-3-5-haiku-latest",
    "claude-sonnet-4": "openai/o3",
>>>>>>> 17139de2
    # "gpt-4.1": "openai/gpt-4.1-2025-04-14",  # Commented out in constants.py
    "gpt-4o": "openrouter/openai/gpt-4o",
    "gpt-4.1": "openai/gpt-4.1",
    "gpt-4.1-mini": "gpt-4.1-mini",
    # "gpt-4-turbo": "openai/gpt-4-turbo",  # Commented out in constants.py
    # "gpt-4": "openai/gpt-4",  # Commented out in constants.py
    # "gemini-flash-2.5": "openrouter/google/gemini-2.5-flash-preview",  # Commented out in constants.py
    "deepseek": "openrouter/deepseek/deepseek-chat",
    # "deepseek-r1": "openrouter/deepseek/deepseek-r1",
    # "grok-3-mini": "xai/grok-3-mini-fast-beta",  # Commented out in constants.py
    "qwen3": "openrouter/qwen/qwen3-235b-a22b",
    "gemini-flash-2.5": "openrouter/google/gemini-2.5-flash-preview-05-20",
    "gemini-2.5-flash:thinking": "openrouter/google/gemini-2.5-flash-preview-05-20:thinking",
    # "google/gemini-2.5-flash-preview":"openrouter/google/gemini-2.5-flash-preview",
    # "google/gemini-2.5-flash-preview:thinking":"openrouter/google/gemini-2.5-flash-preview:thinking",
    "google/gemini-2.5-pro-preview": "openrouter/google/gemini-2.5-pro-preview",
    "deepseek/deepseek-chat-v3-0324": "openrouter/deepseek/deepseek-chat-v3-0324",
<<<<<<< HEAD
=======
    "o3": "openai/o3",
    "openrouter/openai/o3": "openai/o3",
>>>>>>> 17139de2
    # Also include full names as keys to ensure they map to themselves
    # "anthropic/claude-3-7-sonnet-latest": "anthropic/claude-3-7-sonnet-latest",
    # "openai/gpt-4.1-2025-04-14": "openai/gpt-4.1-2025-04-14",  # Commented out in constants.py
    # "openai/o3": "openai/o3",
    # "openai/gpt-4-turbo": "openai/gpt-4-turbo",  # Commented out in constants.py
    # "openai/gpt-4": "openai/gpt-4",  # Commented out in constants.py
    # "openrouter/google/gemini-2.5-flash-preview": "openrouter/google/gemini-2.5-flash-preview",  # Commented out in constants.py
    # "xai/grok-3-fast-latest": "xai/grok-3-fast-latest",  # Commented out in constants.py
    # "deepseek/deepseek-chat": "openrouter/deepseek/deepseek-chat",
    # "deepseek/deepseek-r1": "openrouter/deepseek/deepseek-r1",
    # "qwen/qwen3-235b-a22b": "openrouter/qwen/qwen3-235b-a22b",
    # "xai/grok-3-mini-fast-beta": "xai/grok-3-mini-fast-beta",  # Commented out in constants.py
}<|MERGE_RESOLUTION|>--- conflicted
+++ resolved
@@ -3,15 +3,8 @@
         "openrouter/deepseek/deepseek-chat",
         "openrouter/qwen/qwen3-235b-a22b",
         "openrouter/google/gemini-2.5-flash-preview-05-20",
-<<<<<<< HEAD
-        "anthropic/claude-3-5-haiku-20241022",
-        "anthropic/claude-3-7-sonnet-20250219",
-        "anthropic/claude-opus-4-20250514",
-        "anthropic/claude-sonnet-4-20250514",
-=======
         "openai/o3",
         "anthropic/claude-3-5-haiku-latest",
->>>>>>> 17139de2
     ],
     "tier_2_20": [
         "openrouter/deepseek/deepseek-chat",
@@ -21,13 +14,8 @@
         # "xai/grok-3-fast-latest",
         "openrouter/google/gemini-2.5-flash-preview-05-20",  # Added
         # "openai/gpt-4",
-<<<<<<< HEAD
-        "anthropic/claude-3-7-sonnet-20250219",
-        "anthropic/claude-opus-4-20250514",
-=======
         "anthropic/claude-3-7-sonnet-latest",
         "openai/o3",
->>>>>>> 17139de2
         # "openai/gpt-4.1-2025-04-14",
         # "openrouter/deepseek/deepseek-r1",
         "openrouter/qwen/qwen3-235b-a22b",
@@ -40,13 +28,8 @@
         # "xai/grok-3-fast-latest",
         "openrouter/google/gemini-2.5-flash-preview-05-20",  # Added
         # "openai/gpt-4",
-<<<<<<< HEAD
-        "anthropic/claude-3-7-sonnet-20250219",
-        "anthropic/claude-opus-4-20250514",
-=======
         "anthropic/claude-3-7-sonnet-latest",
         "openai/o3",
->>>>>>> 17139de2
         # "openai/gpt-4.1-2025-04-14",
         # "openrouter/deepseek/deepseek-r1",
         "openrouter/qwen/qwen3-235b-a22b",
@@ -59,13 +42,8 @@
         # "xai/grok-3-fast-latest",
         "openrouter/google/gemini-2.5-flash-preview-05-20",  # Added
         # "openai/gpt-4",
-<<<<<<< HEAD
-        "anthropic/claude-3-7-sonnet-20250219",
-        "anthropic/claude-opus-4-20250514",
-=======
         "anthropic/claude-3-7-sonnet-latest",
         "openai/o3",
->>>>>>> 17139de2
         # "openai/gpt-4.1-2025-04-14",
         # "openrouter/deepseek/deepseek-r1",
         "openrouter/qwen/qwen3-235b-a22b",
@@ -78,13 +56,8 @@
         # "xai/grok-3-fast-latest",
         "openrouter/google/gemini-2.5-flash-preview-05-20",  # Added
         # "openai/gpt-4",
-<<<<<<< HEAD
-        "anthropic/claude-3-7-sonnet-20250219",
-        "anthropic/claude-opus-4-20250514",
-=======
         "anthropic/claude-3-7-sonnet-latest",
         "openai/o3",
->>>>>>> 17139de2
         # "openai/gpt-4.1-2025-04-14",
         # "openrouter/deepseek/deepseek-r1",
         "openrouter/qwen/qwen3-235b-a22b",
@@ -97,13 +70,8 @@
         # "xai/grok-3-fast-latest",
         "openrouter/google/gemini-2.5-flash-preview-05-20",  # Added
         # "openai/gpt-4",
-<<<<<<< HEAD
-        "anthropic/claude-3-7-sonnet-20250219",
-        "anthropic/claude-opus-4-20250514",
-=======
         "anthropic/claude-3-7-sonnet-latest",
         "openai/o3",
->>>>>>> 17139de2
         # "openai/gpt-4.1-2025-04-14",
         # "openrouter/deepseek/deepseek-r1",
         "openrouter/qwen/qwen3-235b-a22b",
@@ -116,13 +84,8 @@
         # "xai/grok-3-fast-latest",
         "openrouter/google/gemini-2.5-flash-preview-05-20",  # Added
         # "openai/gpt-4",
-<<<<<<< HEAD
-        "anthropic/claude-3-7-sonnet-20250219",
-        "anthropic/claude-opus-4-20250514",
-=======
         "anthropic/claude-3-7-sonnet-latest",
         "openai/o3",
->>>>>>> 17139de2
         # "openai/gpt-4.1-2025-04-14",
         # "openrouter/deepseek/deepseek-r1",
         "openrouter/qwen/qwen3-235b-a22b",
@@ -135,13 +98,8 @@
         # "xai/grok-3-fast-latest",
         "openrouter/google/gemini-2.5-flash-preview-05-20",  # Added
         # "openai/gpt-4",
-<<<<<<< HEAD
-        "anthropic/claude-3-7-sonnet-20250219",
-        "anthropic/claude-opus-4-20250514",
-=======
         "anthropic/claude-3-7-sonnet-latest",
         "openai/o3",
->>>>>>> 17139de2
         # "openai/gpt-4.1-2025-04-14",
         # "openrouter/deepseek/deepseek-r1",
         "openrouter/qwen/qwen3-235b-a22b",
@@ -149,19 +107,11 @@
 }
 MODEL_NAME_ALIASES = {
     # Short names to full names
-<<<<<<< HEAD
-    "sonnet-3.7": "anthropic/claude-3-7-sonnet-20250219",
-    "sonnet-3.5": "openrouter/anthropic/claude-3-5-sonnet-latest",
-    "haiku-3.5": "anthropic/claude-3-5-haiku-20241022",
-    "claude-opus-4": "anthropic/claude-opus-4-20250514",
-    "sonnet-4": "anthropic/claude-sonnet-4-20250514",
-=======
     "sonnet-3.7": "anthropic/claude-3-7-sonnet-latest",
     "sonnet-3.5": "anthropic/claude-3-5-sonnet-latest",
     "sonnet-4": "openai/o3",
     "haiku-3.5": "anthropic/claude-3-5-haiku-latest",
     "claude-sonnet-4": "openai/o3",
->>>>>>> 17139de2
     # "gpt-4.1": "openai/gpt-4.1-2025-04-14",  # Commented out in constants.py
     "gpt-4o": "openrouter/openai/gpt-4o",
     "gpt-4.1": "openai/gpt-4.1",
@@ -172,18 +122,15 @@
     "deepseek": "openrouter/deepseek/deepseek-chat",
     # "deepseek-r1": "openrouter/deepseek/deepseek-r1",
     # "grok-3-mini": "xai/grok-3-mini-fast-beta",  # Commented out in constants.py
-    "qwen3": "openrouter/qwen/qwen3-235b-a22b",
+    "qwen3": "openrouter/qwen/qwen3-235b-a22b",  # Commented out in constants.py
     "gemini-flash-2.5": "openrouter/google/gemini-2.5-flash-preview-05-20",
     "gemini-2.5-flash:thinking": "openrouter/google/gemini-2.5-flash-preview-05-20:thinking",
     # "google/gemini-2.5-flash-preview":"openrouter/google/gemini-2.5-flash-preview",
     # "google/gemini-2.5-flash-preview:thinking":"openrouter/google/gemini-2.5-flash-preview:thinking",
     "google/gemini-2.5-pro-preview": "openrouter/google/gemini-2.5-pro-preview",
     "deepseek/deepseek-chat-v3-0324": "openrouter/deepseek/deepseek-chat-v3-0324",
-<<<<<<< HEAD
-=======
     "o3": "openai/o3",
     "openrouter/openai/o3": "openai/o3",
->>>>>>> 17139de2
     # Also include full names as keys to ensure they map to themselves
     # "anthropic/claude-3-7-sonnet-latest": "anthropic/claude-3-7-sonnet-latest",
     # "openai/gpt-4.1-2025-04-14": "openai/gpt-4.1-2025-04-14",  # Commented out in constants.py
